//Environment file for getting variables
//Currently the only thing it does is set the master password
//Should probably have it take over functions from OS such as port and mongodb connection details
//Reads from the config/environments/dev.yaml file by default
package config

import (
	"fmt"
	"log"
	"os"

	"gopkg.in/yaml.v3"
)

// setting dev by default
func getEnv() string {

	env := os.Getenv("NETMAKER_ENV")

	if len(env) == 0 {
		return "dev"
	}

	return env
}

// Config : application config stored as global variable
var Config *EnvironmentConfig

// EnvironmentConfig - environment conf struct
type EnvironmentConfig struct {
	Server ServerConfig `yaml:"server"`
	SQL    SQLConfig    `yaml:"sql"`
}

// ServerConfig - server conf struct
type ServerConfig struct {
	CoreDNSAddr           string `yaml:"corednsaddr"`
	APIConnString         string `yaml:"apiconn"`
	APIHost               string `yaml:"apihost"`
	APIPort               string `yaml:"apiport"`
	GRPCConnString        string `yaml:"grpcconn"`
	GRPCHost              string `yaml:"grpchost"`
	GRPCPort              string `yaml:"grpcport"`
	GRPCSecure            string `yaml:"grpcsecure"`
	MasterKey             string `yaml:"masterkey"`
	DNSKey                string `yaml:"dnskey"`
	AllowedOrigin         string `yaml:"allowedorigin"`
	NodeID                string `yaml:"nodeid"`
	RestBackend           string `yaml:"restbackend"`
	AgentBackend          string `yaml:"agentbackend"`
	ClientMode            string `yaml:"clientmode"`
	DNSMode               string `yaml:"dnsmode"`
	SplitDNS              string `yaml:"splitdns"`
	DisableRemoteIPCheck  string `yaml:"disableremoteipcheck"`
	DisableDefaultNet     string `yaml:"disabledefaultnet"`
	GRPCSSL               string `yaml:"grpcssl"`
	Version               string `yaml:"version"`
	SQLConn               string `yaml:"sqlconn"`
	Platform              string `yaml:"platform"`
	Database              string `yaml:"database"`
	CheckinInterval       string `yaml:"checkininterval"`
	DefaultNodeLimit      int32  `yaml:"defaultnodelimit"`
	Verbosity             int32  `yaml:"verbosity"`
	ServerCheckinInterval int64  `yaml:"servercheckininterval"`
	AuthProvider          string `yaml:"authprovider"`
	ClientID              string `yaml:"clientid"`
	ClientSecret          string `yaml:"clientsecret"`
	FrontendURL           string `yaml:"frontendurl"`
	DisplayKeys           string `yaml:"displaykeys"`
	AzureTenant           string `yaml:"azuretenant"`
<<<<<<< HEAD
=======
	RCE                   string `yaml:"rce"`
>>>>>>> 685689df
}

// SQLConfig - Generic SQL Config
type SQLConfig struct {
	Host     string `yaml:"host"`
	Port     int32  `yaml:"port"`
	Username string `yaml:"username"`
	Password string `yaml:"password"`
	DB       string `yaml:"db"`
	SSLMode  string `yaml:"sslmode"`
}

// reading in the env file
func readConfig() *EnvironmentConfig {
	file := fmt.Sprintf("config/environments/%s.yaml", getEnv())
	f, err := os.Open(file)
	var cfg EnvironmentConfig
	if err != nil {
		return &cfg
	}
	defer f.Close()

	decoder := yaml.NewDecoder(f)
	err = decoder.Decode(&cfg)
	if err != nil {
		log.Fatal(err)
		os.Exit(2)
	}
	return &cfg

}

func init() {
	Config = readConfig()
}<|MERGE_RESOLUTION|>--- conflicted
+++ resolved
@@ -69,10 +69,7 @@
 	FrontendURL           string `yaml:"frontendurl"`
 	DisplayKeys           string `yaml:"displaykeys"`
 	AzureTenant           string `yaml:"azuretenant"`
-<<<<<<< HEAD
-=======
 	RCE                   string `yaml:"rce"`
->>>>>>> 685689df
 }
 
 // SQLConfig - Generic SQL Config
