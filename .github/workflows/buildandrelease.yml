name: Build and Release

on:
  workflow_dispatch:
    inputs:
      version:
        description: 'Netmaker version'
        required: false
  release:
    types: [created]

jobs:
  build:
    runs-on: ubuntu-latest

    steps:

      - name: Get Version Number
        run: |
          if [[ -n "${{ github.event.inputs.version }}" ]]; then
            NETMAKER_VERSION=${{ github.event.inputs.version }}
          else
            NETMAKER_VERSION=$(curl -fsSL https://api.github.com/repos/gravitl/netmaker/tags | grep 'name' | head -1 | cut -d'"' -f4)
          fi
          echo "NETMAKER_VERSION=${NETMAKER_VERSION}" >> $GITHUB_ENV
      - name: Checkout
        uses: actions/checkout@v2

      - name: Setup go
        uses: actions/setup-go@v2
        with:
          go-version: 1.16

      - name: Build
        run: |
          cd netclient
<<<<<<< HEAD
          env GOOS=linux GOARCH=amd64 go build -o build/netclient main.go
          env GOOS=linux GOARCH=arm GOARM=5 go build -o build/netclient-arm5/netclient main.go
          env GOOS=linux GOARCH=arm GOARM=6 go build -o build/netclient-arm6/netclient main.go
          env GOOS=linux GOARCH=arm GOARM=7 go build -o build/netclient-arm7/netclient main.go
          env GOOS=linux GOARCH=arm64 go build -o build/netclient-arm64/netclient main.go
=======
          env GOOS=linux GOARCH=amd64 go build -o build/netclient/ main.go
          env GOOS=linux GOARCH=arm GOARM=5 go build -o build/netclient-arm5/ main.go
          env GOOS=linux GOARCH=arm GOARM=6 go build -o build/netclient-arm6/ main.go
          env GOOS=linux GOARCH=arm GOARM=7 go build -o build/netclient-arm7/ main.go
          env GOOS=linux GOARCH=arm64 go build -o build/netclient-arm64/ main.go
>>>>>>> c510cda8

      - name: Upload x86 to Release
        if: github.event.inputs.version == ''
        uses: svenstaro/upload-release-action@v2
        with:
          repo_token: ${{ secrets.GITHUB_TOKEN }}
          file: build/netclient
          tag: ${{ env.NETMAKER_VERSION }}
          overwrite: true
          prerelease: true
          asset_name: netclient

      - name: Upload arm5 to Release
        if: github.event.inputs.version == ''
        uses: svenstaro/upload-release-action@v2
        with:
          repo_token: ${{ secrets.GITHUB_TOKEN }}
          file: netclient/build/netclient-arm5/netclient
          tag: ${{ env.NETMAKER_VERSION }}
          overwrite: true
          prerelease: true
          asset_name: netclient-arm5

      - name: Upload arm6 to Release
        if: github.event.inputs.version == ''
        uses: svenstaro/upload-release-action@v2
        with:
          repo_token: ${{ secrets.GITHUB_TOKEN }}
          file: netclient/build/netclient-arm6/netclient
          tag: ${{ env.NETMAKER_VERSION }}
          overwrite: true
          prerelease: true
          asset_name: netclient-arm6

      - name: Upload arm7 to Release
        if: github.event.inputs.version == ''
        uses: svenstaro/upload-release-action@v2
        with:
          repo_token: ${{ secrets.GITHUB_TOKEN }}
<<<<<<< HEAD
          file: netclient/build/netclient-arm7/netclient
=======
          file: netclient/build/netclient-arm64
>>>>>>> c510cda8
          tag: ${{ env.NETMAKER_VERSION }}
          overwrite: true
          prerelease: true
          asset_name: netclient-arm7

      - name: Upload arm64 to Release
        if: github.event.inputs.version == ''
        uses: svenstaro/upload-release-action@v2
        with:
          repo_token: ${{ secrets.GITHUB_TOKEN }}
<<<<<<< HEAD
          file: build/netclient-arm64/netclient
=======
          file: netclient/build/netclient
>>>>>>> c510cda8
          tag: ${{ env.NETMAKER_VERSION }}
          overwrite: true
          prerelease: true
          asset_name: netclient-arm64<|MERGE_RESOLUTION|>--- conflicted
+++ resolved
@@ -34,26 +34,18 @@
       - name: Build
         run: |
           cd netclient
-<<<<<<< HEAD
           env GOOS=linux GOARCH=amd64 go build -o build/netclient main.go
           env GOOS=linux GOARCH=arm GOARM=5 go build -o build/netclient-arm5/netclient main.go
           env GOOS=linux GOARCH=arm GOARM=6 go build -o build/netclient-arm6/netclient main.go
           env GOOS=linux GOARCH=arm GOARM=7 go build -o build/netclient-arm7/netclient main.go
           env GOOS=linux GOARCH=arm64 go build -o build/netclient-arm64/netclient main.go
-=======
-          env GOOS=linux GOARCH=amd64 go build -o build/netclient/ main.go
-          env GOOS=linux GOARCH=arm GOARM=5 go build -o build/netclient-arm5/ main.go
-          env GOOS=linux GOARCH=arm GOARM=6 go build -o build/netclient-arm6/ main.go
-          env GOOS=linux GOARCH=arm GOARM=7 go build -o build/netclient-arm7/ main.go
-          env GOOS=linux GOARCH=arm64 go build -o build/netclient-arm64/ main.go
->>>>>>> c510cda8
 
       - name: Upload x86 to Release
         if: github.event.inputs.version == ''
         uses: svenstaro/upload-release-action@v2
         with:
           repo_token: ${{ secrets.GITHUB_TOKEN }}
-          file: build/netclient
+          file: netclient/build/netclient
           tag: ${{ env.NETMAKER_VERSION }}
           overwrite: true
           prerelease: true
@@ -86,11 +78,7 @@
         uses: svenstaro/upload-release-action@v2
         with:
           repo_token: ${{ secrets.GITHUB_TOKEN }}
-<<<<<<< HEAD
           file: netclient/build/netclient-arm7/netclient
-=======
-          file: netclient/build/netclient-arm64
->>>>>>> c510cda8
           tag: ${{ env.NETMAKER_VERSION }}
           overwrite: true
           prerelease: true
@@ -101,11 +89,7 @@
         uses: svenstaro/upload-release-action@v2
         with:
           repo_token: ${{ secrets.GITHUB_TOKEN }}
-<<<<<<< HEAD
-          file: build/netclient-arm64/netclient
-=======
-          file: netclient/build/netclient
->>>>>>> c510cda8
+          file: netclient/build/netclient-arm64/netclient
           tag: ${{ env.NETMAKER_VERSION }}
           overwrite: true
           prerelease: true
