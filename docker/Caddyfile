# Dashboard
https://dashboard.NETMAKER_BASE_DOMAIN {
	tls /root/fullchain.pem /root/privkey.pem
	# Apply basic security headers
	header {
		# Enable cross origin access to *.NETMAKER_BASE_DOMAIN
		Access-Control-Allow-Origin *.NETMAKER_BASE_DOMAIN
		# Enable HTTP Strict Transport Security (HSTS)
		Strict-Transport-Security "max-age=31536000;"
		# Enable cross-site filter (XSS) and tell browser to block detected attacks
		X-XSS-Protection "1; mode=block"
		# Disallow the site to be rendered within a frame on a foreign domain (clickjacking protection)
		X-Frame-Options "SAMEORIGIN"
		# Prevent search engines from indexing
		X-Robots-Tag "none"
		# Remove the server name
		-Server
	}

	reverse_proxy http://netmaker-ui
}

# API
https://api.NETMAKER_BASE_DOMAIN {
	tls /root/fullchain.pem /root/privkey.pem
	reverse_proxy http://netmaker:8081
}

# STUN
https://stun.NETMAKER_BASE_DOMAIN {
	tls /root/fullchain.pem /root/privkey.pem
	reverse_proxy netmaker:3478
}

<<<<<<< HEAD
=======
# TURN
https://turn.NETMAKER_BASE_DOMAIN {
	reverse_proxy host.docker.internal:3479
}

#TURN API
https://turnapi.NETMAKER_BASE_DOMAIN {
        reverse_proxy http://host.docker.internal:8089
}

>>>>>>> 3e1da5b2
# MQ
wss://broker.NETMAKER_BASE_DOMAIN {
	tls /root/fullchain.pem /root/privkey.pem
	reverse_proxy ws://mq:8883 # For EMQX websockets use `reverse_proxy ws://mq:8083`
}<|MERGE_RESOLUTION|>--- conflicted
+++ resolved
@@ -32,19 +32,18 @@
 	reverse_proxy netmaker:3478
 }
 
-<<<<<<< HEAD
-=======
 # TURN
 https://turn.NETMAKER_BASE_DOMAIN {
+	tls /root/fullchain.pem /root/privkey.pem
 	reverse_proxy host.docker.internal:3479
 }
 
 #TURN API
 https://turnapi.NETMAKER_BASE_DOMAIN {
-        reverse_proxy http://host.docker.internal:8089
+	tls /root/fullchain.pem /root/privkey.pem
+    reverse_proxy http://host.docker.internal:8089
 }
 
->>>>>>> 3e1da5b2
 # MQ
 wss://broker.NETMAKER_BASE_DOMAIN {
 	tls /root/fullchain.pem /root/privkey.pem
