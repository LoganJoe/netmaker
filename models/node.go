package models

import (
	"context"
	"math/rand"
	"net"
	"time"

	"github.com/gravitl/netmaker/mongoconn"
	"go.mongodb.org/mongo-driver/bson"
	"go.mongodb.org/mongo-driver/bson/primitive"
)

const charset = "abcdefghijklmnopqrstuvwxyz" + "ABCDEFGHIJKLMNOPQRSTUVWXYZ0123456789"

var seededRand *rand.Rand = rand.New(
	rand.NewSource(time.Now().UnixNano()))

//node struct
type Node struct {
	ID                  primitive.ObjectID `json:"_id,omitempty" bson:"_id,omitempty"`
	Address             string             `json:"address" bson:"address" validate:"omitempty,ipv4"`
	Address6            string             `json:"address6" bson:"address6" validate:"omitempty,ipv6"`
	LocalAddress        string             `json:"localaddress" bson:"localaddress" validate:"omitempty,ip"`
	Name                string             `json:"name" bson:"name" validate:"omitempty,max=12"`
	ListenPort          int32              `json:"listenport" bson:"listenport" validate:"omitempty,numeric,min=1024,max=65535"`
	PublicKey           string             `json:"publickey" bson:"publickey" validate:"required,base64"`
	Endpoint            string             `json:"endpoint" bson:"endpoint" validate:"required,ip"`
	PostUp              string             `json:"postup" bson:"postup"`
	PostDown            string             `json:"postdown" bson:"postdown"`
	AllowedIPs          string             `json:"allowedips" bson:"allowedips"`
	PersistentKeepalive int32              `json:"persistentkeepalive" bson:"persistentkeepalive" validate:"omitempty,numeric,max=1000"`
	SaveConfig          *bool              `json:"saveconfig" bson:"saveconfig"`
	AccessKey           string             `json:"accesskey" bson:"accesskey"`
	Interface           string             `json:"interface" bson:"interface"`
	LastModified        int64              `json:"lastmodified" bson:"lastmodified"`
	KeyUpdateTimeStamp  int64              `json:"keyupdatetimestamp" bson:"keyupdatetimestamp"`
	ExpirationDateTime  int64              `json:"expdatetime" bson:"expdatetime"`
	LastPeerUpdate      int64              `json:"lastpeerupdate" bson:"lastpeerupdate"`
	LastCheckIn         int64              `json:"lastcheckin" bson:"lastcheckin"`
	MacAddress          string             `json:"macaddress" bson:"macaddress" validate:"required,mac,macaddress_unique"`
	CheckInInterval     int32              `json:"checkininterval" bson:"checkininterval"`
	Password            string             `json:"password" bson:"password" validate:"required,min=6"`
	Network             string             `json:"network" bson:"network" validate:"network_exists"`
	IsPending           bool               `json:"ispending" bson:"ispending"`
	IsEgressGateway           bool               `json:"isegressgateway" bson:"isegressgateway"`
	IsIngressGateway           bool               `json:"isingressgateway" bson:"isingressgateway"`
<<<<<<< HEAD
	EgressGatewayRange        string             `json:"gatewayrange" bson:"gatewayrange"`
=======
	EgressGatewayRange        string             `json:"egressgatewayrange" bson:"egressgatewayrange"`
>>>>>>> 884037e2
	IngressGatewayRange        string             `json:"ingressgatewayrange" bson:"ingressgatewayrange"`
	PostChanges         string             `json:"postchanges" bson:"postchanges"`
}

//node update struct --- only validations are different
type NodeUpdate struct {
	ID                  primitive.ObjectID `json:"_id,omitempty" bson:"_id,omitempty"`
	Address             string             `json:"address" bson:"address" validate:"omitempty,ip"`
	Address6            string             `json:"address6" bson:"address6" validate:"omitempty,ipv6"`
	LocalAddress        string             `json:"localaddress" bson:"localaddress" validate:"omitempty,ip"`
	Name                string             `json:"name" bson:"name" validate:"omitempty,max=12"`
	ListenPort          int32              `json:"listenport" bson:"listenport" validate:"omitempty,numeric,min=1024,max=65535"`
	PublicKey           string             `json:"publickey" bson:"publickey" validate:"omitempty,base64"`
	Endpoint            string             `json:"endpoint" bson:"endpoint" validate:"omitempty,ip"`
	PostUp              string             `json:"postup" bson:"postup"`
	PostDown            string             `json:"postdown" bson:"postdown"`
	AllowedIPs          string             `json:"allowedips" bson:"allowedips"`
	PersistentKeepalive int32              `json:"persistentkeepalive" bson:"persistentkeepalive" validate:"omitempty,numeric,max=1000"`
	SaveConfig          *bool              `json:"saveconfig" bson:"saveconfig"`
	AccessKey           string             `json:"accesskey" bson:"accesskey"`
	Interface           string             `json:"interface" bson:"interface"`
	LastModified        int64              `json:"lastmodified" bson:"lastmodified"`
	KeyUpdateTimeStamp  int64              `json:"keyupdatetimestamp" bson:"keyupdatetimestamp"`
	ExpirationDateTime  int64              `json:"expdatetime" bson:"expdatetime"`
	LastPeerUpdate      int64              `json:"lastpeerupdate" bson:"lastpeerupdate"`
	LastCheckIn         int64              `json:"lastcheckin" bson:"lastcheckin"`
	MacAddress          string             `json:"macaddress" bson:"macaddress" validate:"required,mac"`
	CheckInInterval     int32              `json:"checkininterval" bson:"checkininterval"`
	Password            string             `json:"password" bson:"password" validate:"omitempty,min=5"`
	Network             string             `json:"network" bson:"network" validate:"network_exists"`
	IsPending           bool               `json:"ispending" bson:"ispending"`
	IsIngressGateway           bool               `json:"isingressgateway" bson:"isingressgateway"`
	IsEgressGateway           bool               `json:"isegressgateway" bson:"isegressgateway"`
	EgressGatewayRange        string             `json:"gatewayrange" bson:"gatewayrange"`
	PostChanges         string             `json:"postchanges" bson:"postchanges"`
}

//Duplicated function for NodeUpdates
func (node *NodeUpdate) GetNetwork() (Network, error) {

	var network Network

	collection := mongoconn.NetworkDB
	//collection := mongoconn.Client.Database("netmaker").Collection("networks")

	ctx, cancel := context.WithTimeout(context.Background(), 10*time.Second)

	filter := bson.M{"netid": node.Network}
	err := collection.FindOne(ctx, filter).Decode(&network)

	defer cancel()

	if err != nil {
		//log.Fatal(err)
		return network, err
	}

	return network, err
}

//TODO: Contains a fatal error return. Need to change
//Used in contexts where it's not the Parent network.
func (node *Node) GetNetwork() (Network, error) {

	var network Network

	//collection := mongoconn.NetworkDB
	collection := mongoconn.Client.Database("netmaker").Collection("networks")

	ctx, cancel := context.WithTimeout(context.Background(), 10*time.Second)

	filter := bson.M{"netid": node.Network}
	err := collection.FindOne(ctx, filter).Decode(&network)

	defer cancel()

	if err != nil {
		//log.Fatal(err)
		return network, err
	}

	return network, err
}

//TODO:
//Not sure if below two methods are necessary. May want to revisit
func (node *Node) SetLastModified() {
	node.LastModified = time.Now().Unix()
}

func (node *Node) SetLastCheckIn() {
	node.LastCheckIn = time.Now().Unix()
}

func (node *Node) SetLastPeerUpdate() {
	node.LastPeerUpdate = time.Now().Unix()
}

func (node *Node) SetExpirationDateTime() {
	node.ExpirationDateTime = time.Unix(33174902665, 0).Unix()
}

func (node *Node) SetDefaultName() {
	if node.Name == "" {
		nodeid := StringWithCharset(5, charset)
		nodename := "node-" + nodeid
		node.Name = nodename
	}
}

//TODO: I dont know why this exists
//This should exist on the node.go struct. I'm sure there was a reason?
func (node *Node) SetDefaults() {

	//TODO: Maybe I should make Network a part of the node struct. Then we can just query the Network object for stuff.
	parentNetwork, _ := node.GetNetwork()

	node.ExpirationDateTime = time.Unix(33174902665, 0).Unix()

	if node.ListenPort == 0 {
		node.ListenPort = parentNetwork.DefaultListenPort
	}
	if node.PostDown == "" {
		//Empty because we dont set it
		//may want to set it to something in the future
	}
	//TODO: This is dumb and doesn't work
	//Need to change
	if node.SaveConfig == nil {
		if parentNetwork.DefaultSaveConfig != nil {
			defaultsave := *parentNetwork.DefaultSaveConfig
			node.SaveConfig = &defaultsave
		}
	}
	if node.Interface == "" {
		node.Interface = parentNetwork.DefaultInterface
	}
	if node.PersistentKeepalive == 0 {
		node.PersistentKeepalive = parentNetwork.DefaultKeepalive
	}
	if node.PostUp == "" {
		postup := parentNetwork.DefaultPostUp
		node.PostUp = postup
	}
	node.CheckInInterval = parentNetwork.DefaultCheckInInterval

}

func StringWithCharset(length int, charset string) string {
	b := make([]byte, length)
	for i := range b {
		b[i] = charset[seededRand.Intn(len(charset))]
	}
	return string(b)
}

//Check for valid IPv4 address
//Note: We dont handle IPv6 AT ALL!!!!! This definitely is needed at some point
//But for iteration 1, lets just stick to IPv4. Keep it simple stupid.
func IsIpv4Net(host string) bool {
	return net.ParseIP(host) != nil
}<|MERGE_RESOLUTION|>--- conflicted
+++ resolved
@@ -45,11 +45,7 @@
 	IsPending           bool               `json:"ispending" bson:"ispending"`
 	IsEgressGateway           bool               `json:"isegressgateway" bson:"isegressgateway"`
 	IsIngressGateway           bool               `json:"isingressgateway" bson:"isingressgateway"`
-<<<<<<< HEAD
-	EgressGatewayRange        string             `json:"gatewayrange" bson:"gatewayrange"`
-=======
 	EgressGatewayRange        string             `json:"egressgatewayrange" bson:"egressgatewayrange"`
->>>>>>> 884037e2
 	IngressGatewayRange        string             `json:"ingressgatewayrange" bson:"ingressgatewayrange"`
 	PostChanges         string             `json:"postchanges" bson:"postchanges"`
 }
