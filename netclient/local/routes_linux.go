package local

import (
	//"github.com/davecgh/go-spew/spew"

	"fmt"
	"net"
	"strings"

	"github.com/gravitl/netmaker/netclient/ncutils"
)

<<<<<<< HEAD
func setRoute(iface string, addr *net.IPNet) error {
	out, err := ncutils.RunCmd(fmt.Sprintf("ip route get %s", addr.IP.String()), false)
	if err != nil || !strings.Contains(out, iface) {
		_, err = ncutils.RunCmd(fmt.Sprintf("ip route add %s dev %s", addr.String(), iface), true)
	}
=======
func setRoute(iface string, addr *net.IPNet, address string) error {
	var err error
	_, err = ncutils.RunCmd(fmt.Sprintf("ip route add %s dev %s", addr.String(), iface), true)
>>>>>>> c87968f9
	return err
}

func deleteRoute(iface string, addr *net.IPNet, address string) error {
	var err error
	out, _ := ncutils.RunCmd(fmt.Sprintf("ip route get %s", addr.IP.String()), false)
	if strings.Contains(out, iface) {
		_, err = ncutils.RunCmd(fmt.Sprintf("ip route del %s dev %s", addr.String(), iface), true)
	}
	return err
}

func setCidr(iface, address string, addr *net.IPNet) {
	ncutils.RunCmd("ip -4 route add "+addr.String()+" dev "+iface, false)
}<|MERGE_RESOLUTION|>--- conflicted
+++ resolved
@@ -10,17 +10,11 @@
 	"github.com/gravitl/netmaker/netclient/ncutils"
 )
 
-<<<<<<< HEAD
-func setRoute(iface string, addr *net.IPNet) error {
+func setRoute(iface string, addr *net.IPNet, address string) error {
 	out, err := ncutils.RunCmd(fmt.Sprintf("ip route get %s", addr.IP.String()), false)
 	if err != nil || !strings.Contains(out, iface) {
 		_, err = ncutils.RunCmd(fmt.Sprintf("ip route add %s dev %s", addr.String(), iface), true)
 	}
-=======
-func setRoute(iface string, addr *net.IPNet, address string) error {
-	var err error
-	_, err = ncutils.RunCmd(fmt.Sprintf("ip route add %s dev %s", addr.String(), iface), true)
->>>>>>> c87968f9
 	return err
 }
 
