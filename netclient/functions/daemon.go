package functions

import (
	"context"
	"encoding/json"
	"fmt"
	"log"
	"os"
	"os/signal"
	"runtime"
	"strings"
	"sync"
	"syscall"
	"time"

	mqtt "github.com/eclipse/paho.mqtt.golang"
	"github.com/gravitl/netmaker/models"
	"github.com/gravitl/netmaker/netclient/config"
	"github.com/gravitl/netmaker/netclient/local"
	"github.com/gravitl/netmaker/netclient/ncutils"
	"github.com/gravitl/netmaker/netclient/wireguard"
	"golang.zx2c4.com/wireguard/wgctrl/wgtypes"
)

<<<<<<< HEAD
// ServerKeepalive  - stores time of last server keepalive message
var KeepaliveReceived time.Time
=======
var messageCache = make(map[string]string, 20)

const lastNodeUpdate = "lnu"
const lastPeerUpdate = "lpu"

func insert(network, which, cache string) {
	var mu sync.Mutex
	mu.Lock()
	defer mu.Unlock()
	messageCache[fmt.Sprintf("%s%s", network, which)] = cache
}

func read(network, which string) string {
	return messageCache[fmt.Sprintf("%s%s", network, which)]
}
>>>>>>> 424c801c

// Daemon runs netclient daemon from command line
func Daemon() error {
	ctx, cancel := context.WithCancel(context.Background())
	networks, err := ncutils.GetSystemNetworks()
	if err != nil {
		cancel()
		return err
	}
	for _, network := range networks {
		go MessageQueue(ctx, network)
	}
	quit := make(chan os.Signal, 1)
	signal.Notify(quit, syscall.SIGTERM, os.Interrupt)
	<-quit
	cancel()
	ncutils.Log("all done")
	return nil
}

// SetupMQTT creates a connection to broker and return client
func SetupMQTT(cfg *config.ClientConfig) mqtt.Client {
	opts := mqtt.NewClientOptions()
	serverAddrs := strings.Split(cfg.Node.NetworkSettings.DefaultServerAddrs, ",")
	for i, addr := range serverAddrs {
		if addr != "" {
			ncutils.Log(fmt.Sprintf("adding server (%d) to listen on network %s \n", (i + 1), cfg.Node.Network))
			opts.AddBroker(addr + ":1883")
		}
	}
	opts.SetDefaultPublishHandler(All)
	client := mqtt.NewClient(opts)
	if token := client.Connect(); token.Wait() && token.Error() != nil {
		log.Fatal(token.Error())
	}
	return client
}

// MessageQueue sets up Message Queue and subsribes/publishes updates to/from server
func MessageQueue(ctx context.Context, network string) {
	ncutils.Log("netclient go routine started for " + network)
	var cfg config.ClientConfig
	cfg.Network = network
	cfg.ReadConfig()
	ncutils.Log("daemon started for network:" + network)
	KeepaliveReceived = time.Now()
	client := SetupMQTT(&cfg)
	if cfg.DebugOn {
		if token := client.Subscribe("#", 0, nil); token.Wait() && token.Error() != nil {
			log.Fatal(token.Error())
		}
		ncutils.Log("subscribed to all topics for debugging purposes")
	}
	if token := client.Subscribe("update/"+cfg.Node.ID, 0, NodeUpdate); token.Wait() && token.Error() != nil {
		log.Fatal(token.Error())
	}
	if cfg.DebugOn {
		ncutils.Log("subscribed to node updates for node " + cfg.Node.Name + " update/" + cfg.Node.ID)
	}
	if token := client.Subscribe("update/peers/"+cfg.Node.ID, 0, UpdatePeers); token.Wait() && token.Error() != nil {
		log.Fatal(token.Error())
	}
	if cfg.DebugOn {
		ncutils.Log("subscribed to node updates for node " + cfg.Node.Name + " update/peers/" + cfg.Node.ID)
	}
	if token := client.Subscribe("serverkeepalive/"+cfg.Node.ID, 0, mqtt.MessageHandler(ServerKeepAlive)); token.Wait() && token.Error() != nil {
		log.Fatal(token.Error())
	}
	if cfg.DebugOn {
		ncutils.Log("subscribed to server keepalives")
	}
	defer client.Disconnect(250)
	go Checkin(ctx, &cfg, network)
	<-ctx.Done()
	ncutils.Log("shutting down daemon")
}

// All -- mqtt message hander for all ('#') topics
var All mqtt.MessageHandler = func(client mqtt.Client, msg mqtt.Message) {
	ncutils.Log("default message handler -- received message but not handling")
	ncutils.Log("Topic: " + string(msg.Topic()))
	//ncutils.Log("Message: " + string(msg.Payload()))
}

// NodeUpdate -- mqtt message handler for /update/<NodeID> topic
var NodeUpdate mqtt.MessageHandler = func(client mqtt.Client, msg mqtt.Message) {
	ncutils.Log("received message to update node " + string(msg.Payload()))
	//potentiall blocking i/o so do this in a go routine
	go func() {
		var newNode models.Node
		var cfg config.ClientConfig
		err := json.Unmarshal(msg.Payload(), &newNode)
		if err != nil {
			ncutils.Log("error unmarshalling node update data" + err.Error())
			return
		}
		// see if cache hit, if so skip
		var currentMessage = read(newNode.Network, lastNodeUpdate)
		if currentMessage == string(msg.Payload()) {
			return
		}
		insert(newNode.Network, lastNodeUpdate, string(msg.Payload()))
		cfg.Network = newNode.Network
		cfg.ReadConfig()
		//check if interface name has changed if so delete.
		if cfg.Node.Interface != newNode.Interface {
			if err = wireguard.RemoveConf(cfg.Node.Interface, true); err != nil {
				ncutils.PrintLog("could not delete old interface "+cfg.Node.Interface+": "+err.Error(), 1)
			}
		}
		newNode.PullChanges = "no"
		//ensure that OS never changes
		newNode.OS = runtime.GOOS
		cfg.Node = newNode
		switch newNode.Action {
		case models.NODE_DELETE:
			if err := RemoveLocalInstance(&cfg, cfg.Network); err != nil {
				ncutils.PrintLog("error deleting local instance: "+err.Error(), 1)
				return
			}
			if token := client.Unsubscribe("update/"+newNode.ID, "update/peers/"+newNode.ID); token.Wait() && token.Error() != nil {
				ncutils.PrintLog("error unsubscribing during node deletion", 1)
			}
			return
		case models.NODE_UPDATE_KEY:
			if err := UpdateKeys(&cfg, client); err != nil {
				ncutils.PrintLog("err updating wireguard keys: "+err.Error(), 1)
			}
		case models.NODE_NOOP:
		default:
		}
		//Save new config
		if err := config.Write(&cfg, cfg.Network); err != nil {
			ncutils.PrintLog("error updating node configuration: "+err.Error(), 1)
		}
		nameserver := cfg.Server.CoreDNSAddr
		privateKey, err := wireguard.RetrievePrivKey(newNode.Network)
		if err != nil {
			ncutils.Log("error reading PrivateKey " + err.Error())
			return
		}
		file := ncutils.GetNetclientPathSpecific() + cfg.Node.Interface + ".conf"
		if err := wireguard.UpdateWgInterface(file, privateKey, nameserver, newNode); err != nil {
			ncutils.Log("error updating wireguard config " + err.Error())
			return
		}
		ncutils.Log("applyWGQuickConf to " + file)
		err = wireguard.ApplyWGQuickConf(file)
		if err != nil {
			ncutils.Log("error restarting wg after node update " + err.Error())
			return
		}
		//deal with DNS
		if newNode.DNSOn == "yes" {
			ncutils.Log("setting up DNS")
			if err = local.UpdateDNS(cfg.Node.Interface, cfg.Network, cfg.Server.CoreDNSAddr); err != nil {
				ncutils.Log("error applying dns" + err.Error())
			}
		} else {
			ncutils.Log("settng DNS off")
			_, err := ncutils.RunCmd("/usr/bin/resolvectl revert "+cfg.Node.Interface, true)
			if err != nil {
				ncutils.Log("error applying dns" + err.Error())
			}
		}
	}()
}

// UpdatePeers -- mqtt message handler for /update/peers/<NodeID> topic
var UpdatePeers mqtt.MessageHandler = func(client mqtt.Client, msg mqtt.Message) {
	go func() {
		var peerUpdate models.PeerUpdate
		err := json.Unmarshal(msg.Payload(), &peerUpdate)
		if err != nil {
			ncutils.Log("error unmarshalling peer data")
			return
		}
		// see if cache hit, if so skip
		var currentMessage = read(peerUpdate.Network, lastPeerUpdate)
		if currentMessage == string(msg.Payload()) {
			return
		}
		insert(peerUpdate.Network, lastPeerUpdate, string(msg.Payload()))
		ncutils.Log("update peer handler")
		var cfg config.ClientConfig
		cfg.Network = peerUpdate.Network
		cfg.ReadConfig()
		var shouldReSub = shouldResub(strings.Split(cfg.Node.NetworkSettings.DefaultServerAddrs, ","), peerUpdate.ServerAddrs)
		if shouldReSub {
			client.Disconnect(250) // kill client
			// un sub, re sub.. how?
			client.Unsubscribe("update/"+cfg.Node.ID, "update/peers/"+cfg.Node.ID)
			cfg.Node.NetworkSettings.DefaultServerAddrs = strings.Join(peerUpdate.ServerAddrs, ",")
		}
		file := ncutils.GetNetclientPathSpecific() + cfg.Node.Interface + ".conf"
		err = wireguard.UpdateWgPeers(file, peerUpdate.Peers)
		if err != nil {
			ncutils.Log("error updating wireguard peers" + err.Error())
			return
		}
		ncutils.Log("applyWGQuickConf to " + file)
		err = wireguard.ApplyWGQuickConf(file)
		if err != nil {
			ncutils.Log("error restarting wg after peer update " + err.Error())
			return
		}
	}()
}

<<<<<<< HEAD
// ServerKeepAlive -- handler to react to keepalive messages published by server
func ServerKeepAlive(client mqtt.Client, msg mqtt.Message) {
	if time.Now().Sub(KeepaliveReceived) < time.Second*200 { // more than 3+ minutes

		KeepaliveReceived = time.Now()
		return
	}
	ncutils.Log("server keepalive not recieved in last 3 minutes")
	///do other stuff
=======
// Resubscribe --- handles resubscribing if needed
func Resubscribe(client mqtt.Client, cfg *config.ClientConfig) {
	if err := config.ModConfig(&cfg.Node); err == nil {
		client.Disconnect(250)
		client = SetupMQTT(cfg)
		if token := client.Subscribe("update/"+cfg.Node.ID, 0, NodeUpdate); token.Wait() && token.Error() != nil {
			log.Fatal(token.Error())
		}
		if cfg.DebugOn {
			ncutils.Log("subscribed to node updates for node " + cfg.Node.Name + " update/" + cfg.Node.ID)
		}
		if token := client.Subscribe("update/peers/"+cfg.Node.ID, 0, UpdatePeers); token.Wait() && token.Error() != nil {
			log.Fatal(token.Error())
		}
		ncutils.Log("finished re subbing")
	} else {
		ncutils.Log("could not mod config when re-subbing")
	}
>>>>>>> 424c801c
}

// UpdateKeys -- updates private key and returns new publickey
func UpdateKeys(cfg *config.ClientConfig, client mqtt.Client) error {
	ncutils.Log("received message to update keys")
	//potentiall blocking i/o so do this in a go routine
	key, err := wgtypes.GeneratePrivateKey()
	if err != nil {
		ncutils.Log("error generating privatekey " + err.Error())
		return err
	}
	file := ncutils.GetNetclientPathSpecific() + cfg.Node.Interface + ".conf"
	if err := wireguard.UpdatePrivateKey(file, key.String()); err != nil {
		ncutils.Log("error updating wireguard key " + err.Error())
		return err
	}
	cfg.Node.PublicKey = key.PublicKey().String()
	PublishNodeUpdate(cfg)
	if err := config.ModConfig(&cfg.Node); err != nil {
		ncutils.Log("error updating local config " + err.Error())
	}
	return nil
}

// Checkin  -- go routine that checks for public or local ip changes, publishes changes
//   if there are no updates, simply "pings" the server as a checkin
func Checkin(ctx context.Context, cfg *config.ClientConfig, network string) {
	for {
		select {
		case <-ctx.Done():
			ncutils.Log("Checkin cancelled")
			return
			//delay should be configuraable -> use cfg.Node.NetworkSettings.DefaultCheckInInterval ??
		case <-time.After(time.Second * 60):
			ncutils.Log("Checkin running")
			//read latest config
			cfg.ReadConfig()
			if cfg.Node.Roaming == "yes" && cfg.Node.IsStatic != "yes" {
				extIP, err := ncutils.GetPublicIP()
				if err != nil {
					ncutils.PrintLog("error encountered checking ip addresses: "+err.Error(), 1)
				}
				if cfg.Node.Endpoint != extIP && extIP != "" {
					ncutils.PrintLog("endpoint has changed from "+cfg.Node.Endpoint+" to "+extIP, 1)
					cfg.Node.Endpoint = extIP
					PublishNodeUpdate(cfg)
				}
				intIP, err := getPrivateAddr()
				if err != nil {
					ncutils.PrintLog("error encountered checking ip addresses: "+err.Error(), 1)
				}
				if cfg.Node.LocalAddress != intIP && intIP != "" {
					ncutils.PrintLog("local Address has changed from "+cfg.Node.LocalAddress+" to "+intIP, 1)
					cfg.Node.LocalAddress = intIP
					PublishNodeUpdate(cfg)
				}
			} else {
				localIP, err := ncutils.GetLocalIP(cfg.Node.LocalRange)
				if err != nil {
					ncutils.PrintLog("error encountered checking ip addresses: "+err.Error(), 1)
				}
				if cfg.Node.Endpoint != localIP && localIP != "" {
					ncutils.PrintLog("endpoint has changed from "+cfg.Node.Endpoint+" to "+localIP, 1)
					cfg.Node.Endpoint = localIP
					PublishNodeUpdate(cfg)
				}
			}
			Hello(cfg, network)
			ncutils.Log("Checkin complete")
		}
	}
}

// PublishNodeUpdates -- saves node and pushes changes to broker
func PublishNodeUpdate(cfg *config.ClientConfig) {
	if err := config.Write(cfg, cfg.Network); err != nil {
		ncutils.Log("error saving configuration" + err.Error())
	}
	client := SetupMQTT(cfg)
	data, err := json.Marshal(cfg.Node)
	if err != nil {
		ncutils.Log("error marshling node update " + err.Error())
	}
	if token := client.Publish("update/"+cfg.Node.ID, 0, false, data); token.Wait() && token.Error() != nil {
		ncutils.Log("error publishing endpoint update " + token.Error().Error())
	}
	client.Disconnect(250)
}

// Hello -- ping the broker to let server know node is alive and doing fine
func Hello(cfg *config.ClientConfig, network string) {
	client := SetupMQTT(cfg)
	if token := client.Publish("ping/"+cfg.Node.ID, 2, false, "hello world!"); token.Wait() && token.Error() != nil {
		ncutils.Log("error publishing ping " + token.Error().Error())
	}
	client.Disconnect(250)
}

func shouldResub(currentServers, newServers []string) bool {
	if len(currentServers) != len(newServers) {
		return false
	}
	for _, srv := range currentServers {
		if !ncutils.StringSliceContains(newServers, srv) {
			return true
		}
	}
	return false
}<|MERGE_RESOLUTION|>--- conflicted
+++ resolved
@@ -22,10 +22,8 @@
 	"golang.zx2c4.com/wireguard/wgctrl/wgtypes"
 )
 
-<<<<<<< HEAD
 // ServerKeepalive  - stores time of last server keepalive message
 var KeepaliveReceived time.Time
-=======
 var messageCache = make(map[string]string, 20)
 
 const lastNodeUpdate = "lnu"
@@ -41,7 +39,6 @@
 func read(network, which string) string {
 	return messageCache[fmt.Sprintf("%s%s", network, which)]
 }
->>>>>>> 424c801c
 
 // Daemon runs netclient daemon from command line
 func Daemon() error {
@@ -251,7 +248,6 @@
 	}()
 }
 
-<<<<<<< HEAD
 // ServerKeepAlive -- handler to react to keepalive messages published by server
 func ServerKeepAlive(client mqtt.Client, msg mqtt.Message) {
 	if time.Now().Sub(KeepaliveReceived) < time.Second*200 { // more than 3+ minutes
@@ -261,7 +257,8 @@
 	}
 	ncutils.Log("server keepalive not recieved in last 3 minutes")
 	///do other stuff
-=======
+}
+
 // Resubscribe --- handles resubscribing if needed
 func Resubscribe(client mqtt.Client, cfg *config.ClientConfig) {
 	if err := config.ModConfig(&cfg.Node); err == nil {
@@ -280,7 +277,6 @@
 	} else {
 		ncutils.Log("could not mod config when re-subbing")
 	}
->>>>>>> 424c801c
 }
 
 // UpdateKeys -- updates private key and returns new publickey
