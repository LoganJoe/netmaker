--- conflicted
+++ resolved
@@ -109,12 +109,7 @@
 			config.Write(&nodeCfg, nodeCfg.Network)
 		}
 		Hello(&nodeCfg)
-<<<<<<< HEAD
-		if currentRun >= 5 && nodeCfg.Server.Is_EE {
-=======
-		checkCertExpiry(&nodeCfg)
 		if nodeCfg.Server.Is_EE {
->>>>>>> 514b69b7
 			logger.Log(0, "collecting metrics for node", nodeCfg.Node.Name)
 			publishMetrics(&nodeCfg)
 		}
