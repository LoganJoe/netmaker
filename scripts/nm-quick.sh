--- conflicted
+++ resolved
@@ -50,13 +50,7 @@
 	dnf update
 fi
 
-<<<<<<< HEAD
 dependencies=( "docker.io" "docker-compose" "wireguard" "jq" )
-=======
-dependencies=("docker.io" "docker-compose" "wireguard" "jq" "resolvectl")
->>>>>>> 0b7cf8c3
-
-
 
 for dependency in ${dependencies[@]}; do
     is_installed=$(dpkg-query -W --showformat='${Status}\n' ${dependency} | grep "install ok installed")
