#!/bin/bash

LATEST="v0.18.5"
INSTALL_PATH="/root"

trap restore_old_netmaker_instructions

# check_version - make sure current version is 0.17.1 before continuing
check_version() {
  IMG_TAG=$(yq -r '.services.netmaker.image' docker-compose.yml)

  if [[ "$IMG_TAG" == *"v0.17.1"* ]]; then
      echo "version is $IMG_TAG"
  else
      echo "error, current version is $IMG_TAG"
      echo "please upgrade to v0.17.1 in order to use the upgrade script"
      exit 1
  fi
}

backup_v17_files() {
  mkdir $INSTALL_PATH/netmaker_0.17.1_backup
  cp $INSTALL_PATH/docker-compose.yml  $INSTALL_PATH/netmaker_0.17.1_backup/docker-compose.yml
  cp $INSTALL_PATH/Caddyfile $INSTALL_PATH/netmaker_0.17.1_backup/Caddyfile
  cp $INSTALL_PATH/mosquitto.conf %INSTALL_PATH/netmaker_0.17.1_backup/mosquitto.conf
  cp $INSTALL_PATH/wait.sh $INSTALL_PATH/netmaker_0.17.1_backup/wait.sh
}

backup_volumes() {
  cp -r /var/lib/docker/volumes/root_caddy_conf/ /var/lib/docker/volumes/root_caddy_conf-backup/
  cp -r /var/lib/docker/volumes/root_caddy_data/ /var/lib/docker/volumes/root_caddy_data-backup/
  cp -r /var/lib/docker/volumes/root_dnsconfig/ /var/lib/docker/volumes/root_dnsconfig-backup/
  cp -r /var/lib/docker/volumes/root_mosquitto_data/ /var/lib/docker/volumes/root_mosquitto_data-backup/
  cp -r /var/lib/docker/volumes/root_mosquitto_logs/ /var/lib/docker/volumes/root_mosquitto_logs-backup/
  cp -r /var/lib/docker/volumes/root_sqldata/ /var/lib/docker/volumes/root_sqldata-backup/
}

restore_old_netmaker_instructions() {
  echo "There was a problem with the installation. Your config files and volumes have been backed up."
  echo "To restore Netmaker back to v0.17.1, copy all the netmaker volume backups (caddy_conf-backup, caddy_data-backup, dnsconfig-backup, mosquitto_data-backup, mosquitto_logs-backup, and sqldata-backup) back to their regular names with out the -backup."
  echo "Your config files should be located in ${INSALL_PATH}/netmaker_0.17.1_backup. Simply run cp ${INSALL_PATH}/netmaker_0.17.1_backup/* . (include the .) and run docker-compose up -d."
  echo "Your netmaker should be back to v0.17.1"
}

get_install_path() {
  echo "-----------------------------------------------------"
  echo "Is your docker-compose located in $INSTALL_PATH ?"
  echo "-----------------------------------------------------"
  select install_option in "yes" "no (enter manually)"; do
    case $REPLY in
      1)
        echo "using $INSTALL_PATH for an installation path."
      break
        ;;      
      2)
        read -p "Enter path where your docker-compose is located: " install_path
        SERVER_HTTP_HOST=$install_path
        echo "using $INSTALL_PATH"
        break
        ;;
      *) echo "invalid option $REPLY";;
    esac
  done
}

# wait_seconds - wait a number of seconds, print a log
wait_seconds() {
  for ((a=1; a <= $1; a++))
  do
    echo ". . ."
    sleep 1
  done
}

# confirm - confirm a choice, or exit script
confirm() {
  while true; do
      read -p 'Does everything look right? [y/n]: ' yn
      case $yn in
          [Yy]* ) override="true"; break;;
          [Nn]* ) echo "exiting..."; exit 1;;
          * ) echo "Please answer yes or no.";;
      esac
  done
}

# install_dependencies - install system dependencies necessary for script to run
install_dependencies() {
  OS=$(uname)
  if [ -f /etc/debian_version ]; then
    dependencies="jq wireguard jq dnsutils docker-compose"
    update_cmd='apt update'
    install_cmd='apt install -y'
  elif [ -f /etc/centos-release ]; then
    dependencies="wireguard jq bind-utils docker-compose"
    update_cmd='yum update'
    install_cmd='yum install -y'
  elif [ -f /etc/fedora-release ]; then
    dependencies="wireguard jq bind-utils docker-compose"
    update_cmd='dnf update'
    install_cmd='dnf install -y'
  elif [ -f /etc/redhat-release ]; then
    dependencies="wireguard jq bind-utils docker-compose"
    update_cmd='yum update'
    install_cmd='yum install -y'
  elif [ -f /etc/arch-release ]; then
        dependencies="wireguard-tools jq dnsutils docker-compose netclient"
    update_cmd='pacman -Sy'
    install_cmd='pacman -S --noconfirm'
  else
    echo "OS not supported for automatic install"
      exit 1
  fi

  set -- $dependencies

  if command -v docker >/dev/null 2>&1 ; then
    echo "Docker found"
    echo "version: $(docker version)"
  else
    echo "Docker not found. adding to dependencies"
    $dependencies += " docker.io"
  fi

  ${update_cmd}

  set +e
  while [ -n "$1" ]; do
      is_installed=$(dpkg-query -W --showformat='${Status}\n' $1 | grep "install ok installed")
      if [ "${is_installed}" != "" ]; then
          echo "    " $1 is installed
      else
          echo "    " $1 is not installed. Attempting install.
          ${install_cmd} $1
          sleep 5
          if [ "${OS}" = "OpenWRT" ] || [ "${OS}" = "TurrisOS" ]; then
              is_installed=$(opkg list-installed $1 | grep $1)
          else
              is_installed=$(dpkg-query -W --showformat='${Status}\n' $1 | grep "install ok installed")
          fi
          if [ "${is_installed}" != "" ]; then
              echo "    " $1 is installed
          elif [ -x "$(command -v $1)" ]; then
              echo "  " $1 is installed
          else
              echo "  " FAILED TO INSTALL $1
              echo "  " This may break functionality.
          fi
      fi
    shift
  done
  set -e
  
  echo "-----------------------------------------------------"
  echo "dependency install complete"
  echo "-----------------------------------------------------"
}

# install_yq - install yq if not present
install_yq() {
	if ! command -v yq &> /dev/null; then
		wget -O /usr/bin/yq https://github.com/mikefarah/yq/releases/download/v4.31.1/yq_linux_$(dpkg --print-architecture)
		chmod +x /usr/bin/yq
	fi
	set +e
	if ! command -v yq &> /dev/null; then
		set -e
		wget -O /usr/bin/yq https://github.com/mikefarah/yq/releases/download/v4.31.1/yq_linux_amd64
		chmod +x /usr/bin/yq
	fi
	set -e
	if ! command -v yq &> /dev/null; then
		echo "failed to install yq. Please install yq and try again."
		echo "https://github.com/mikefarah/yq/#install"
		exit 1
	fi	
}

# collect_server_settings - retrieve server settings from existing compose file
collect_server_settings() {
  MASTER_KEY=$(yq -r .services.netmaker.environment.MASTER_KEY docker-compose.yml)
  echo "-----------------------------------------------------"
  echo "Is $MASTER_KEY the correct master key for your Netmaker installation?"
  echo "-----------------------------------------------------"
  select mkey_option in "yes" "no (enter manually)"; do
    case $REPLY in
      1)
        echo "using $MASTER_KEY for master key"
      break
        ;;      
      2)
        read -p "Enter Master Key: " mkey
        MASTER_KEY=$mkey
        echo "using $MASTER_KEY"
        break
        ;;
      *) echo "invalid option $REPLY, choose 1 or 2";;
    esac
  done

  SERVER_HTTP_HOST=$(yq -r .services.netmaker.environment.SERVER_HTTP_HOST docker-compose.yml)
  echo "-----------------------------------------------------"
  echo "Is $SERVER_HTTP_HOST the correct api endpoint for your Netmaker installation?"
  echo "-----------------------------------------------------"
  select endpoint_option in "yes" "no (enter manually)"; do
    case $REPLY in
      1)
        echo "using $SERVER_HTTP_HOST for api endpoint"
      break
        ;;      
      2)
        read -p "Enter API Endpoint: " endpoint
        SERVER_HTTP_HOST=$endpoint
        echo "using $SERVER_HTTP_HOST"
        break
        ;;
      *) echo "invalid option $REPLY";;
    esac
  done

  BROKER_NAME=$(yq -r .services.netmaker.environment.SERVER_NAME docker-compose.yml)
  echo "-----------------------------------------------------"
  echo "Is $BROKER_NAME the correct domain for your MQ broker?"
  echo "-----------------------------------------------------"
  select broker_option in "yes" "no (enter manually)"; do
    case $REPLY in
      1)
        echo "using $BROKER_NAME for endpoint"
      break
        ;;      
      2)
        read -p "Enter Broker Domain: " broker
        BROKER_NAME=$broker
        echo "using $BROKER_NAME"
        break
        ;;
      *) echo "invalid option $REPLY";;
    esac
  done

  SERVER_NAME=${BROKER_NAME#"broker."}
  echo "-----------------------------------------------------"
  echo "Is $SERVER_NAME the correct base domain for your installation?"
  echo "-----------------------------------------------------"
  select domain_option in "yes" "no (enter manually)"; do
    case $REPLY in
      1)
        echo "using $SERVER_NAME for domain"
      break
        ;;      
      2)
        read -p "Enter Server Domain: " broker
        SERVER_NAME=$server
        echo "using $SERVER_NAME"
        break
        ;;
      *) echo "invalid option $REPLY";;
    esac
  done

  STUN_DOMAIN="stun.$SERVER_NAME"
  echo "-----------------------------------------------------"
  echo "Netmaker v0.18 requires a new DNS entry for $STUN_DOMAIN."
  echo "Please confirm this is added to your DNS provider before continuing"
  echo "(note: this is not required if using an nip.io address)"
  echo "-----------------------------------------------------"
  confirm
}

# collect_node_settings - get existing server node configuration
collect_node_settings() {
  curl -s -H "Authorization: Bearer $MASTER_KEY" -H 'Content-Type: application/json' https://$SERVER_HTTP_HOST/api/nodes | jq -c '[ .[] | select(.isserver=="yes") ]' > nodejson.tmp
  NODE_LEN=$(jq length nodejson.tmp)
  HAS_INGRESS="no"
  HAS_RELAY="no"
  if [ "$NODE_LEN" -gt 0 ]; then
      echo "===SERVER NODES==="
      for i in $(seq 1 $NODE_LEN); do
          NUM=$(($i-1))
          echo "  SERVER NODE $NUM:"
          echo "    network: $(jq -r ".[$NUM].network" ./nodejson.tmp)"
          echo "      name: $(jq -r ".[$NUM].name" ./nodejson.tmp)"
          echo "      private ipv4: $(jq -r ".[$NUM].address" ./nodejson.tmp)"
          echo "      private ipv6: $(jq -r ".[$NUM].address6" ./nodejson.tmp)"
          echo "      is egress: $(jq -r ".[$NUM].isegressgateway" ./nodejson.tmp)"
          if [[ $(jq -r ".[$NUM].isegressgateway" ./nodejson.tmp) == "yes" ]]; then
              echo "          egress range: $(jq -r ".[$NUM].egressgatewayranges" ./nodejson.tmp)"
          fi
          echo "      is ingress: $(jq -r ".[$NUM].isingressgateway" ./nodejson.tmp)"
          if [[ $(jq -r ".[$NUM].isingressgateway" ./nodejson.tmp) == "yes" ]]; then
              HAS_INGRESS="yes"
          fi
          echo "      is relay: $(jq -r ".[$NUM].isrelay" ./nodejson.tmp)"
          if [[ $(jq -r ".[$NUM].isrelay" ./nodejson.tmp) == "yes" ]]; then
              HAS_RELAY="yes"
              echo "          relay addrs: $(jq -r ".[$NUM].relayaddrs" ./nodejson.tmp | tr -d '[]\n"[:space:]')"
          fi
          echo "      is failover: $(jq -r ".[$NUM].failover" ./nodejson.tmp)"
          echo "  ------------"
      done
      echo "=================="
  else
      echo "no nodes to parse"
  fi

  echo "Please confirm that the above output matches the server nodes in your Netmaker server."
  confirm

  if [[ $HAS_INGRESS == "yes" ]]; then
      echo "WARNING: Your server contains an Ingress Gateway. After upgrading, existing Ext Clients will be lost and must be recreated. Please confirm that you would like to continue."
      confirm
  fi
  if [[ $HAS_RELAY == "yes" ]]; then
      echo "WARNING: Your server contains a Relay. After upgrading, relay will be unset. Relay functionality has been moved to the 'host' level, and must be reconfigured once all machines are upgraded."
      confirm
  fi

}

# setup_caddy - updates Caddy with new info
setup_caddy() {

  echo "backing up Caddyfile to ${INSTALL_PATH}/Caddyfile.backup"
  cp $INSTALL_PATH/Caddyfile $INSTALL_PATH/Caddyfile.backup

  if grep -wq "acme.zerossl.com/v2/DV90" Caddyfile; then 
      echo "zerossl already set, continuing" 
  else 
    echo "editing Caddyfile"
    sed -i '0,/email/{s~email~acme_ca https://acme.zerossl.com/v2/DV90\n\t&~}' $INSTALL_PATH/Caddyfile
  fi

cat <<EOT >> $INSTALL_PATH/Caddyfile

# STUN
https://$STUN_DOMAIN {
  reverse_proxy netmaker:3478
}
EOT

}

# set_mq_credentials - sets mq credentials
set_mq_credentials() {

  unset GET_MQ_USERNAME
  unset GET_MQ_PASSWORD
  unset CONFIRM_MQ_PASSWORD
  echo "Enter Credentials For MQ..."
  read -p "MQ Username (click 'enter' to use 'netmaker'): " GET_MQ_USERNAME
  if [ -z "$GET_MQ_USERNAME" ]; then
    echo "using default username for mq"
    MQ_USERNAME="netmaker"
  else
    MQ_USERNAME="$GET_MQ_USERNAME"
  fi

  select domain_option in "Auto Generated Password" "Input Your Own Password"; do
    case $REPLY in
    1)
    echo "generating random password for mq"
    MQ_PASSWORD=$(tr -dc A-Za-z0-9 </dev/urandom | head -c 30 ; echo '')
    break
    ;;      
      2)
    while true
      do
          echo "Enter your Password For MQ: " 
          read -s GET_MQ_PASSWORD
          echo "Enter your password again to confirm: "
          read -s CONFIRM_MQ_PASSWORD
          if [ ${GET_MQ_PASSWORD} != ${CONFIRM_MQ_PASSWORD} ]; then
              echo "wrong password entered, try again..."
              continue
          fi
      MQ_PASSWORD="$GET_MQ_PASSWORD"
          echo "MQ Password Saved Successfully!!"
          break
      done
        break
        ;;
      *) echo "invalid option $REPLY";;
    esac
  done
}

# set_compose - set compose file with proper values
set_compose() {

  set_mq_credentials

  echo "retrieving updated wait script and mosquitto conf"  
  rm $INSTALL_PATH/wait.sh
  rm $INSTALL_PATH/mosquitto.conf

  wget -O $INSTALL_PATH/wait.sh https://raw.githubusercontent.com/gravitl/netmaker/master/docker/wait.sh

  chmod +x $INSTALL_PATH/wait.sh

  wget -O $INSTALL_PATH/mosquitto.conf https://raw.githubusercontent.com/gravitl/netmaker/master/docker/mosquitto.conf

  chmod +x $INSTALL_PATH/mosquitto.conf

  # DEV_TEMP
  sed -i "s/v0.17.1/$LATEST/g" $INSTALL_PATH/docker-compose.yml

  STUN_PORT=3478

  # RELEASE_REPLACE - Use this once release is ready
<<<<<<< HEAD
  #sed -i "s/v0.17.1/v0.18.6/g" /root/docker-compose.yml
  yq ".services.netmaker.environment.SERVER_NAME = \"$SERVER_NAME\"" -i /root/docker-compose.yml
  yq ".services.netmaker.environment += {\"BROKER_ENDPOINT\": \"wss://$BROKER_NAME\"}" -i /root/docker-compose.yml  
  yq ".services.netmaker.environment += {\"SERVER_BROKER_ENDPOINT\": \"ws://mq:1883\"}" -i /root/docker-compose.yml  
  yq ".services.netmaker.environment += {\"STUN_LIST\": \"$STUN_DOMAIN:$STUN_PORT,stun1.netmaker.io:3478,stun2.netmaker.io:3478,stun1.l.google.com:19302,stun2.l.google.com:19302\"}" -i /root/docker-compose.yml  
  yq ".services.netmaker.environment += {\"MQ_PASSWORD\": \"$MQ_PASSWORD\"}" -i /root/docker-compose.yml  
  yq ".services.netmaker.environment += {\"MQ_USERNAME\": \"$MQ_USERNAME\"}" -i /root/docker-compose.yml  
  yq ".services.netmaker.environment += {\"STUN_PORT\": \"$STUN_PORT\"}" -i /root/docker-compose.yml  
  yq ".services.netmaker.ports += \"3478:3478/udp\"" -i /root/docker-compose.yml

  yq ".services.mq.environment += {\"MQ_PASSWORD\": \"$MQ_PASSWORD\"}" -i /root/docker-compose.yml  
  yq ".services.mq.environment += {\"MQ_USERNAME\": \"$MQ_USERNAME\"}" -i /root/docker-compose.yml  
=======
  #sed -i "s/v0.17.1/v0.18.5/g" $INSTALL_PATH/docker-compose.yml
  yq ".services.netmaker.environment.SERVER_NAME = \"$SERVER_NAME\"" -i $INSTALL_PATH/docker-compose.yml
  yq ".services.netmaker.environment += {\"BROKER_ENDPOINT\": \"wss://$BROKER_NAME\"}" -i $INSTALL_PATH/docker-compose.yml  
  yq ".services.netmaker.environment += {\"SERVER_BROKER_ENDPOINT\": \"ws://mq:1883\"}" -i $INSTALL_PATH/docker-compose.yml  
  yq ".services.netmaker.environment += {\"STUN_LIST\": \"$STUN_DOMAIN:$STUN_PORT,stun1.netmaker.io:3478,stun2.netmaker.io:3478,stun1.l.google.com:19302,stun2.l.google.com:19302\"}" -i $INSTALL_PATH/docker-compose.yml  
  yq ".services.netmaker.environment += {\"MQ_PASSWORD\": \"$MQ_PASSWORD\"}" -i $INSTALL_PATH/docker-compose.yml  
  yq ".services.netmaker.environment += {\"MQ_USERNAME\": \"$MQ_USERNAME\"}" -i $INSTALL_PATH/docker-compose.yml  
  yq ".services.netmaker.environment += {\"STUN_PORT\": \"$STUN_PORT\"}" -i $INSTALL_PATH/docker-compose.yml  
  yq ".services.netmaker.ports += \"3478:3478/udp\"" -i $INSTALL_PATH/docker-compose.yml

  yq ".services.mq.environment += {\"MQ_PASSWORD\": \"$MQ_PASSWORD\"}" -i $INSTALL_PATH/docker-compose.yml  
  yq ".services.mq.environment += {\"MQ_USERNAME\": \"$MQ_USERNAME\"}" -i $INSTALL_PATH/docker-compose.yml  
>>>>>>> 49c0224f

  #remove unnecessary ports
  yq eval 'del( .services.netmaker.ports[] | select(. == "51821*") )' -i $INSTALL_PATH/docker-compose.yml
  yq eval 'del( .services.mq.ports[] | select(. == "8883*") )' -i $INSTALL_PATH/docker-compose.yml
  yq eval 'del( .services.mq.ports[] | select(. == "1883*") )' -i $INSTALL_PATH/docker-compose.yml
  yq eval 'del( .services.mq.expose[] | select(. == "8883*") )' -i $INSTALL_PATH/docker-compose.yml
  yq eval 'del( .services.mq.expose[] | select(. == "1883*") )' -i $INSTALL_PATH/docker-compose.yml

  # delete unnecessary compose sections
  yq eval 'del(.services.netmaker.cap_add)' -i $INSTALL_PATH/docker-compose.yml
  yq eval 'del(.services.netmaker.sysctls)' -i $INSTALL_PATH/docker-compose.yml
  yq eval 'del(.services.netmaker.environment.MQ_ADMIN_PASSWORD)' -i $INSTALL_PATH/docker-compose.yml
  yq eval 'del(.services.netmaker.environment.MQ_HOST)' -i $INSTALL_PATH/docker-compose.yml
  yq eval 'del(.services.netmaker.environment.MQ_PORT)' -i $INSTALL_PATH/docker-compose.yml
  yq eval 'del(.services.netmaker.environment.MQ_SERVER_PORT)' -i $INSTALL_PATH/docker-compose.yml
  yq eval 'del(.services.netmaker.environment.PORT_FORWARD_SERVICES)' -i $INSTALL_PATH/docker-compose.yml
  yq eval 'del(.services.netmaker.environment.CLIENT_MODE)' -i $INSTALL_PATH/docker-compose.yml
  yq eval 'del(.services.netmaker.environment.HOST_NETWORK)' -i $INSTALL_PATH/docker-compose.yml
  yq eval 'del(.services.mq.environment.NETMAKER_SERVER_HOST)' -i $INSTALL_PATH/docker-compose.yml
  yq eval 'del( .services.netmaker.volumes[] | select(. == "mosquitto_data*") )' -i $INSTALL_PATH/docker-compose.yml
  yq eval 'del( .services.mq.volumes[] | select(. == "mosquitto_data*") )' -i $INSTALL_PATH/docker-compose.yml
  yq eval 'del( .volumes.mosquitto_data )' -i $INSTALL_PATH/docker-compose.yml

}

# start_containers - run docker-compose up -d
start_containers() {
  docker-compose -f $INSTALL_PATH/docker-compose.yml up -d
}

# test_caddy - make sure caddy is working
test_caddy() {
  echo "Testing Caddy setup (please be patient, this may take 1-2 minutes)"
  for i in 1 2 3 4 5 6 7 8
  do
  curlresponse=$(curl -vIs https://${SERVER_HTTP_HOST} 2>&1)

  if [[ "$i" == 8 ]]; then
    echo "    Caddy is having an issue setting up certificates, please investigate (docker logs caddy)"
    echo "    Exiting..."
    exit 1
  elif [[ "$curlresponse" == *"failed to verify the legitimacy of the server"* ]]; then
    echo "    Certificates not yet configured, retrying..."

  elif [[ "$curlresponse" == *"left intact"* ]]; then
    echo "    Certificates ok"
    break
  else
    secs=$(($i*5+10))
    echo "    Issue establishing connection...retrying in $secs seconds..."       
  fi
  sleep $secs
  done
}

# setup_netclient - adds netclient to docker-compose
setup_netclient() {

	set +e
	netclient uninstall
	HAS_APT=false
  set -e
  if command -v apt >/dev/null; then
    HAS_APT=true
  fi
  set +e

  if  [ "$HAS_APT" = "true" ]; then
    curl -sL 'https://apt.netmaker.org/gpg.key' | sudo tee /etc/apt/trusted.gpg.d/netclient.asc
    curl -sL 'https://apt.netmaker.org/debian.deb.txt' | sudo tee /etc/apt/sources.list.d/netclient.list
    sudo apt update
    sudo apt install netclient
  else
     wget -O /tmp/netclient https://github.com/gravitl/netclient/releases/download/$LATEST/netclient_linux_amd64 

	  chmod +x /tmp/netclient
	  /tmp/netclient install
  fi

	netclient register -t $KEY

	echo "waiting for client to become available"
	wait_seconds 10 

}

# setup_nmctl - pulls nmctl and makes it executable
setup_nmctl() {

    wget -O nmctl https://github.com/gravitl/netmaker/releases/download/$LATEST/nmctl_linux_amd64
  
    chmod +x nmctl
    echo "using server $SERVER_HTTP_HOST"
    echo "using master key $MASTER_KEY"
    ./nmctl context set default --endpoint="https://$SERVER_HTTP_HOST" --master_key="$MASTER_KEY"
    ./nmctl context use default
    RESP=$(./nmctl network list)
    if [[ $RESP == *"unauthorized"* ]]; then
        echo "Unable to properly configure NMCTL, exiting..."
        exit 1
    fi
}

# join_networks - joins netclient into the networks using old settings
join_networks() {
  NODE_LEN=$(jq length nodejson.tmp)  
  if [ "$NODE_LEN" -gt 0 ]; then
      for i in $(seq 1 $NODE_LEN); do
          HAS_INGRESS="no"
          HAS_EGRESS="no"
          EGRESS_RANGES=""
          HAS_RELAY="no"
          RELAY_ADDRS=""
          HAS_FAILOVER="no"

          NUM=$(($i-1))
          NETWORK=$(jq -r ".[$NUM].network" ./nodejson.tmp)
          echo "  joining network $NETWORK with following settings. Please confirm:"
          echo "         network: $(jq -r ".[$NUM].network" ./nodejson.tmp)"
          echo "            name: $(jq -r ".[$NUM].name" ./nodejson.tmp)"
          echo "    private ipv4: $(jq -r ".[$NUM].address" ./nodejson.tmp)"
          echo "    private ipv6: $(jq -r ".[$NUM].address6" ./nodejson.tmp)"
          echo "       is egress: $(jq -r ".[$NUM].isegressgateway" ./nodejson.tmp)"
          if [[ $(jq -r ".[$NUM].isegressgateway" ./nodejson.tmp) == "yes" ]]; then
              HAS_EGRESS="yes"
              echo "          egress ranges: $(jq -r ".[$NUM].egressgatewayranges" ./nodejson.tmp | tr -d '[]\n"[:space:]')"
              EGRESS_RANGES=$(jq -r ".[$NUM].egressgatewayranges" ./nodejson.tmp | tr -d '[]\n"[:space:]')
              EGRESS_RANGES=${EGRESS_RANGES//0.0.0.0\/0/0.0.0.0\/5,8.0.0.0\/7,11.0.0.0\/8,12.0.0.0\/6,16.0.0.0\/4,32.0.0.0\/3,64.0.0.0\/2,128.0.0.0\/3,160.0.0.0\/5,168.0.0.0\/6,172.0.0.0\/12,172.32.0.0\/11,172.64.0.0\/10,172.128.0.0\/9,173.0.0.0\/8,174.0.0.0\/7,176.0.0.0\/4,192.0.0.0\/9,192.128.0.0\/11,192.160.0.0\/13,192.169.0.0\/16,192.170.0.0\/15,192.172.0.0\/14,192.176.0.0\/12,192.192.0.0\/10,193.0.0.0\/8,194.0.0.0\/7,196.0.0.0\/6,200.0.0.0\/5,208.0.0.0\/4}
              EGRESS_RANGES=${EGRESS_RANGES//0::\/0/}
              EGRESS_RANGES=${EGRESS_RANGES//,,/,}
              EGRESS_RANGES=`echo $EGRESS_RANGES | sed 's/,*$//g'`
              EGRESS_RANGES=`echo $EGRESS_RANGES | sed 's/^,*//g'`

          fi
          echo "      is ingress: $(jq -r ".[$NUM].isingressgateway" ./nodejson.tmp)"
          if [[ $(jq -r ".[$NUM].isingressgateway" ./nodejson.tmp) == "yes" ]]; then
              HAS_INGRESS="yes"
          fi
          echo "        is relay: $(jq -r ".[$NUM].isrelay" ./nodejson.tmp)"
          if [[ $(jq -r ".[$NUM].isrelay" ./nodejson.tmp) == "yes" ]]; then
              HAS_RELAY="yes"
              RELAY_ADDRS=$(jq -r ".[$NUM].relayaddrs" ./nodejson.tmp | tr -d '[]\n"[:space:]')
          fi
          echo "     is failover: $(jq -r ".[$NUM].failover" ./nodejson.tmp)"
          if [[ $(jq -r ".[$NUM].failover" ./nodejson.tmp) == "yes" ]]; then
              HAS_FAILOVER="yes"
          fi
          echo "  ------------"

          confirm

          if [[ $NUM -eq 0 ]]; then 
            echo "running command: ./nmctl enrollment_key create --uses 1 --networks $NETWORK"
          	KEY_JSON=$(./nmctl enrollment_key create --uses 1 --networks $NETWORK)
          	KEY=$(jq -r '.token' <<< ${KEY_JSON})

            echo "enrollment key created: $KEY"

            setup_netclient
          else
            HOST_ID=$(sudo cat /etc/netclient/netclient.yml | yq -r .host.id)
            ./nmctl host add_network $HOST_ID $NETWORK
          fi
          NAME=$(jq -r ".[$NUM].name" ./nodejson.tmp)
          ADDRESS=$(jq -r ".[$NUM].address" ./nodejson.tmp)
          ADDRESS6=$(jq -r ".[$NUM].address6" ./nodejson.tmp)

          echo "wait 10 seconds for netclient to be ready"
          sleep 10

          NODE_ID=$(sudo cat /etc/netclient/nodes.yml | yq -r .$NETWORK.commonnode.id)
          echo "join complete. New node ID: $NODE_ID"
          if [[ $NUM -eq 0 ]]; then
            HOST_ID=$(sudo cat /etc/netclient/netclient.yml | yq -r .host.id)
            echo "For first join, making host a default"
            echo "Host ID: $HOST_ID"
            # set as a default host
            set +e
            ./nmctl host update $HOST_ID --default
            sleep 2
            set -e            
          fi

          # create an egress if necessary
          if [[ $HAS_EGRESS == "yes" ]]; then
            echo "creating egress"            
            ./nmctl node create_egress $NETWORK $NODE_ID $EGRESS_RANGES
            sleep 2
          fi

          echo "HAS INGRESS: $HAS_INGRESS"
          # create an ingress if necessary
          if [[ $HAS_INGRESS == "yes" ]]; then
            if [[ $HAS_FAILOVER == "yes" ]]; then
              echo "creating ingress and failover..."
              ./nmctl node create_ingress $NETWORK $NODE_ID --failover
              sleep 2
            else
              echo "creating ingress..."
              ./nmctl node create_ingress $NETWORK $NODE_ID
              sleep 2
            fi
          fi

          # relay
          if [[ $HAS_RELAY == "yes" ]]; then
            echo "cannot recreate relay; relay functionality moved to host"
            # ./nmctl node create_relay $NETWORK $NODE_ID $RELAY_ADDRS
            # sleep 2
          fi

      done
      echo "=================="
  else
      echo "no networks to join"
  fi
}

cat << "EOF"
- - - - - - - - - - - - - - - - - - - - - - - - - - - - - - - - - - - - 
- - - - - - - - - - - - - - - - - - - - - - - - - - - - - - - - - - - - 
The Netmaker Upgrade Script: Upgrading to v0.18 so you don't have to!
- - - - - - - - - - - - - - - - - - - - - - - - - - - - - - - - - - - - 
- - - - - - - - - - - - - - - - - - - - - - - - - - - - - - - - - - - - 
EOF

set -e 

if [ $(id -u) -ne 0 ]; then
   echo "This script must be run as root"
   exit 1
fi

set +e

#backup volumes and v0.17.1 configs in case of failure.
backup_volumes
backup_v17_files

# get the installation path for docker-compose.yml and other config files
get_install_path

echo "...installing dependencies for script"
install_dependencies

echo "...installing yq if necessary"
install_yq

set -e

echo "...confirming version is correct"
check_version

echo "...collecting necessary server settings"
collect_server_settings

echo "...setup nmctl"
setup_nmctl

echo "...retrieving current server node settings"
collect_node_settings

echo "...backing up docker compose to docker-compose.yml.backup"
cp $INSTALL_PATH/docker-compose.yml $INSTALL_PATH/docker-compose.yml.backup

echo "...setting Caddyfile values"
setup_caddy

echo "...setting docker-compose values"
set_compose

echo "...starting containers"
start_containers

echo "...remove old mosquitto data"
# TODO - yq is not removing volume from docker compose
# docker volume rm root_mosquitto_data

wait_seconds 3

echo "..testing Caddy proxy"
test_caddy

echo "..testing Netmaker health"
# TODO, implement health check
# netmaker_health_check
# wait_seconds 2

wait_seconds 2

echo "...setup netclient"
join_networks

echo "-----------------------------------------------------------------"
echo "-----------------------------------------------------------------"
echo "Netmaker setup is now complete. You are ready to begin using Netmaker."
echo "Visit dashboard.$SERVER_NAME to log in"
echo "-----------------------------------------------------------------"
echo "-----------------------------------------------------------------"<|MERGE_RESOLUTION|>--- conflicted
+++ resolved
@@ -407,21 +407,8 @@
   STUN_PORT=3478
 
   # RELEASE_REPLACE - Use this once release is ready
-<<<<<<< HEAD
+
   #sed -i "s/v0.17.1/v0.18.6/g" /root/docker-compose.yml
-  yq ".services.netmaker.environment.SERVER_NAME = \"$SERVER_NAME\"" -i /root/docker-compose.yml
-  yq ".services.netmaker.environment += {\"BROKER_ENDPOINT\": \"wss://$BROKER_NAME\"}" -i /root/docker-compose.yml  
-  yq ".services.netmaker.environment += {\"SERVER_BROKER_ENDPOINT\": \"ws://mq:1883\"}" -i /root/docker-compose.yml  
-  yq ".services.netmaker.environment += {\"STUN_LIST\": \"$STUN_DOMAIN:$STUN_PORT,stun1.netmaker.io:3478,stun2.netmaker.io:3478,stun1.l.google.com:19302,stun2.l.google.com:19302\"}" -i /root/docker-compose.yml  
-  yq ".services.netmaker.environment += {\"MQ_PASSWORD\": \"$MQ_PASSWORD\"}" -i /root/docker-compose.yml  
-  yq ".services.netmaker.environment += {\"MQ_USERNAME\": \"$MQ_USERNAME\"}" -i /root/docker-compose.yml  
-  yq ".services.netmaker.environment += {\"STUN_PORT\": \"$STUN_PORT\"}" -i /root/docker-compose.yml  
-  yq ".services.netmaker.ports += \"3478:3478/udp\"" -i /root/docker-compose.yml
-
-  yq ".services.mq.environment += {\"MQ_PASSWORD\": \"$MQ_PASSWORD\"}" -i /root/docker-compose.yml  
-  yq ".services.mq.environment += {\"MQ_USERNAME\": \"$MQ_USERNAME\"}" -i /root/docker-compose.yml  
-=======
-  #sed -i "s/v0.17.1/v0.18.5/g" $INSTALL_PATH/docker-compose.yml
   yq ".services.netmaker.environment.SERVER_NAME = \"$SERVER_NAME\"" -i $INSTALL_PATH/docker-compose.yml
   yq ".services.netmaker.environment += {\"BROKER_ENDPOINT\": \"wss://$BROKER_NAME\"}" -i $INSTALL_PATH/docker-compose.yml  
   yq ".services.netmaker.environment += {\"SERVER_BROKER_ENDPOINT\": \"ws://mq:1883\"}" -i $INSTALL_PATH/docker-compose.yml  
@@ -433,7 +420,7 @@
 
   yq ".services.mq.environment += {\"MQ_PASSWORD\": \"$MQ_PASSWORD\"}" -i $INSTALL_PATH/docker-compose.yml  
   yq ".services.mq.environment += {\"MQ_USERNAME\": \"$MQ_USERNAME\"}" -i $INSTALL_PATH/docker-compose.yml  
->>>>>>> 49c0224f
+
 
   #remove unnecessary ports
   yq eval 'del( .services.netmaker.ports[] | select(. == "51821*") )' -i $INSTALL_PATH/docker-compose.yml
