package logic

import (
	"errors"
	"fmt"
	"os"
	"os/exec"
	"strconv"
	"strings"
	"time"

	"github.com/gravitl/netmaker/logger"
	"github.com/gravitl/netmaker/models"
	"github.com/gravitl/netmaker/netclient/ncutils"
	"golang.zx2c4.com/wireguard/wgctrl"
	"golang.zx2c4.com/wireguard/wgctrl/wgtypes"
)

// GetSystemPeers - gets the server peers
func GetSystemPeers(node *models.Node) (map[string]string, error) {
	peers := make(map[string]string)

	client, err := wgctrl.New()
	if err != nil {
		return peers, err
	}
	defer client.Close()
	device, err := client.Device(node.Interface)
	if err != nil {
		return nil, err
	}
	for _, peer := range device.Peers {
		if IsBase64(peer.PublicKey.String()) && peer.Endpoint != nil && CheckEndpoint(peer.Endpoint.String()) {
			peers[peer.PublicKey.String()] = peer.Endpoint.String()
		}
	}
	return peers, nil
}

// RemoveConf - removes a configuration for a given WireGuard interface
func RemoveConf(iface string, printlog bool) error {
	var err error
	confPath := ncutils.GetNetclientPathSpecific() + iface + ".conf"
	err = removeWGQuickConf(confPath, printlog)
	return err
}

// == Private Functions ==

func initWireguard(node *models.Node, privkey string, peers []wgtypes.PeerConfig, hasGateway bool, gateways []string) error {

	key, err := wgtypes.ParseKey(privkey)
	if err != nil {
		return err
	}

	wgclient, err := wgctrl.New()
	if err != nil {
		return err
	}
	defer wgclient.Close()

	var ifacename string
	if node.Interface != "" {
		ifacename = node.Interface
	} else {
		logger.Log(2, "no server interface provided to configure")
	}
	if node.Address == "" {
		logger.Log(2, "no server address to provided configure")
	}

	if ncutils.IsKernel() {
		logger.Log(2, "setting kernel device", ifacename)
		setKernelDevice(ifacename, node.Address)
	}

	nodeport := int(node.ListenPort)
	var conf = wgtypes.Config{
		PrivateKey:   &key,
		ListenPort:   &nodeport,
		ReplacePeers: true,
		Peers:        peers,
	}

	if !ncutils.IsKernel() {
		var newConf string
<<<<<<< HEAD
		var nameserver string
		newConf, _ = ncutils.CreateWireGuardConf(node.Address, key.String(), strconv.FormatInt(int64(node.ListenPort), 10), node.MTU, nameserver, servercfg.GetCoreDNSAddr(), node.PersistentKeepalive, peers)
=======
		newConf, _ = ncutils.CreateWireGuardConf(node, key.String(), strconv.FormatInt(int64(node.ListenPort), 10), peers)
>>>>>>> 685689df
		confPath := ncutils.GetNetclientPathSpecific() + ifacename + ".conf"
		logger.Log(1, "writing wg conf file to:", confPath)
		err = os.WriteFile(confPath, []byte(newConf), 0644)
		if err != nil {
			logger.Log(1, "error writing wg conf file to", confPath, ":", err.Error())
			return err
		}
		if ncutils.IsWindows() {
			wgConfPath := ncutils.GetWGPathSpecific() + ifacename + ".conf"
			logger.Log(1, "writing wg conf file to:", confPath)
			err = os.WriteFile(wgConfPath, []byte(newConf), 0644)
			if err != nil {
				logger.Log(1, "error writing wg conf file to", wgConfPath, ":", err.Error())
				return err
			}
			confPath = wgConfPath
		}
		// spin up userspace + apply the conf file
		var deviceiface = ifacename
		d, _ := wgclient.Device(deviceiface)
		for d != nil && d.Name == deviceiface {
			_ = RemoveConf(ifacename, false) // remove interface first
			time.Sleep(time.Second >> 2)
			d, _ = wgclient.Device(deviceiface)
		}
		time.Sleep(time.Second >> 2)
		err = applyWGQuickConf(confPath)
		if err != nil {
			logger.Log(1, "failed to create wireguard interface")
			return err
		}
	} else {
		ipExec, err := exec.LookPath("ip")
		if err != nil {
			return err
		}

		_, err = wgclient.Device(ifacename)
		if err != nil {
			if os.IsNotExist(err) {
				fmt.Println("Device does not exist: ")
				fmt.Println(err)
			} else {
				return errors.New("Unknown config error: " + err.Error())
			}
		}

		err = wgclient.ConfigureDevice(ifacename, conf)
		if err != nil {
			if os.IsNotExist(err) {
				fmt.Println("Device does not exist: ")
				fmt.Println(err)
			} else {
				fmt.Printf("This is inconvenient: %v", err)
			}
		}

		if _, err := ncutils.RunCmd(ipExec+" link set down dev "+ifacename, false); err != nil {
			logger.Log(2, "attempted to remove interface before editing")
			return err
		}

		if node.PostDown != "" {
			runcmds := strings.Split(node.PostDown, "; ")
			_ = ncutils.RunCmds(runcmds, false)
		}
		// set MTU of node interface
		if _, err := ncutils.RunCmd(ipExec+" link set mtu "+strconv.Itoa(int(node.MTU))+" up dev "+ifacename, true); err != nil {
			logger.Log(2, "failed to create interface with mtu", strconv.Itoa(int(node.MTU)), "-", ifacename)
			return err
		}

		if node.PostUp != "" {
			runcmds := strings.Split(node.PostUp, "; ")
			_ = ncutils.RunCmds(runcmds, true)
		}
		if hasGateway {
			for _, gateway := range gateways {
				_, _ = ncutils.RunCmd(ipExec+" -4 route add "+gateway+" dev "+ifacename, true)
			}
		}
		if node.Address6 != "" && node.IsDualStack == "yes" {
			logger.Log(1, "adding address:", node.Address6)
			_, _ = ncutils.RunCmd(ipExec+" address add dev "+ifacename+" "+node.Address6+"/64", true)
		}
	}

	return err
}

func setKernelDevice(ifacename string, address string) error {
	ipExec, err := exec.LookPath("ip")
	if err != nil {
		return err
	}

	_, _ = ncutils.RunCmd("ip link delete dev "+ifacename, false)
	_, _ = ncutils.RunCmd(ipExec+" link add dev "+ifacename+" type wireguard", true)
	_, _ = ncutils.RunCmd(ipExec+" address add dev "+ifacename+" "+address+"/24", true) // this is a bug waiting to happen

	return nil
}

func applyWGQuickConf(confPath string) error {
	if _, err := ncutils.RunCmd("wg-quick up "+confPath, true); err != nil {
		return err
	}
	return nil
}

func removeWGQuickConf(confPath string, printlog bool) error {
	if _, err := ncutils.RunCmd("wg-quick down "+confPath, printlog); err != nil {
		return err
	}
	return nil
}

func setServerPeers(iface string, keepalive int32, peers []wgtypes.PeerConfig) error {

	client, err := wgctrl.New()
	if err != nil {
		logger.Log(0, "failed to start wgctrl")
		return err
	}
	defer client.Close()

	device, err := client.Device(iface)
	if err != nil {
		logger.Log(1, "failed to parse interface")
		return err
	}
	devicePeers := device.Peers
	if len(devicePeers) > 1 && len(peers) == 0 {
		logger.Log(1, "no peers pulled")
		return err
	}

	for _, peer := range peers {
		if len(peer.AllowedIPs) > 0 {
			for _, currentPeer := range devicePeers {
				if len(currentPeer.AllowedIPs) > 0 && currentPeer.AllowedIPs[0].String() == peer.AllowedIPs[0].String() &&
					currentPeer.PublicKey.String() != peer.PublicKey.String() {
					_, err := ncutils.RunCmd("wg set "+iface+" peer "+currentPeer.PublicKey.String()+" remove", true)
					if err != nil {
						logger.Log(0, "error removing peer", peer.Endpoint.String())
					}
				}
			}
		}
		udpendpoint := peer.Endpoint.String()
		var allowedips string
		var iparr []string
		for _, ipaddr := range peer.AllowedIPs {
			iparr = append(iparr, ipaddr.String())
		}
		allowedips = strings.Join(iparr, ",")
		keepAliveString := strconv.Itoa(int(keepalive))
		if keepAliveString == "0" {
			keepAliveString = "5"
		}
		if peer.Endpoint != nil {
			_, err = ncutils.RunCmd("wg set "+iface+" peer "+peer.PublicKey.String()+
				" endpoint "+udpendpoint+
				" persistent-keepalive "+keepAliveString+
				" allowed-ips "+allowedips, true)
		} else {
			_, err = ncutils.RunCmd("wg set "+iface+" peer "+peer.PublicKey.String()+
				" persistent-keepalive "+keepAliveString+
				" allowed-ips "+allowedips, true)
		}
		if err != nil {
			logger.Log(2, "error setting peer", peer.PublicKey.String())
		}
	}

	for _, currentPeer := range devicePeers {
		if len(currentPeer.AllowedIPs) > 0 {
			shouldDelete := true
			for _, peer := range peers {
				if len(peer.AllowedIPs) > 0 && peer.AllowedIPs[0].String() == currentPeer.AllowedIPs[0].String() {
					shouldDelete = false
				}
			}
			if shouldDelete {
				output, err := ncutils.RunCmd("wg set "+iface+" peer "+currentPeer.PublicKey.String()+" remove", true)
				if err != nil {
					logger.Log(0, output, "error removing peer", currentPeer.PublicKey.String())
				}
			}
		}
	}

	return nil
}

func setWGConfig(node *models.Node, peerupdate bool) error {

	node.SetID()
	peers, hasGateway, gateways, err := GetServerPeers(node)
	if err != nil {
		return err
	}
	privkey, err := FetchPrivKey(node.ID)
	if err != nil {
		return err
	}
	if peerupdate {
		err = setServerPeers(node.Interface, node.PersistentKeepalive, peers[:])
		logger.Log(2, "updated peers on server", node.Name)
	} else {
		err = initWireguard(node, privkey, peers[:], hasGateway, gateways[:])
		logger.Log(3, "finished setting wg config on server", node.Name)
	}
	peers = nil
	return err
}

func setWGKeyConfig(node *models.Node) error {

	node.SetID()
	privatekey, err := wgtypes.GeneratePrivateKey()
	if err != nil {
		return err
	}
	privkeystring := privatekey.String()
	publickey := privatekey.PublicKey()
	node.PublicKey = publickey.String()

	err = StorePrivKey(node.ID, privkeystring)
	if err != nil {
		return err
	}
	if node.Action == models.NODE_UPDATE_KEY {
		node.Action = models.NODE_NOOP
	}

	return setWGConfig(node, false)
}

func removeLocalServer(node *models.Node) error {
	var ifacename = node.Interface
	var err error
	if err = RemovePrivKey(node.ID); err != nil {
		logger.Log(1, "failed to remove server conf from db", node.ID)
	}
	if ifacename != "" {
		if !ncutils.IsKernel() {
			if err = RemoveConf(ifacename, true); err == nil {
				logger.Log(1, "removed WireGuard interface:", ifacename)
			}
		} else {
			ipExec, err := exec.LookPath("ip")
			if err != nil {
				return err
			}
			out, err := ncutils.RunCmd(ipExec+" link del "+ifacename, false)
			dontprint := strings.Contains(out, "does not exist") || strings.Contains(out, "Cannot find device")
			if err != nil && !dontprint {
				logger.Log(1, "error running command:", ipExec, "link del", ifacename)
				logger.Log(1, out)
			}
			if node.PostDown != "" {
				runcmds := strings.Split(node.PostDown, "; ")
				_ = ncutils.RunCmds(runcmds, false)
			}
		}
	}
	home := ncutils.GetNetclientPathSpecific()
	if ncutils.FileExists(home + "netconfig-" + node.Network) {
		_ = os.Remove(home + "netconfig-" + node.Network)
	}
	if ncutils.FileExists(home + "nettoken-" + node.Network) {
		_ = os.Remove(home + "nettoken-" + node.Network)
	}
	if ncutils.FileExists(home + "secret-" + node.Network) {
		_ = os.Remove(home + "secret-" + node.Network)
	}
	if ncutils.FileExists(home + "wgkey-" + node.Network) {
		_ = os.Remove(home + "wgkey-" + node.Network)
	}
	if ncutils.FileExists(home + "nm-" + node.Network + ".conf") {
		_ = os.Remove(home + "nm-" + node.Network + ".conf")
	}
	return err
}<|MERGE_RESOLUTION|>--- conflicted
+++ resolved
@@ -85,12 +85,7 @@
 
 	if !ncutils.IsKernel() {
 		var newConf string
-<<<<<<< HEAD
-		var nameserver string
-		newConf, _ = ncutils.CreateWireGuardConf(node.Address, key.String(), strconv.FormatInt(int64(node.ListenPort), 10), node.MTU, nameserver, servercfg.GetCoreDNSAddr(), node.PersistentKeepalive, peers)
-=======
 		newConf, _ = ncutils.CreateWireGuardConf(node, key.String(), strconv.FormatInt(int64(node.ListenPort), 10), peers)
->>>>>>> 685689df
 		confPath := ncutils.GetNetclientPathSpecific() + ifacename + ".conf"
 		logger.Log(1, "writing wg conf file to:", confPath)
 		err = os.WriteFile(confPath, []byte(newConf), 0644)
