package logic

import (
	"errors"
	"fmt"
	"net"
	"strconv"
	"strings"
	"time"

	"github.com/c-robinson/iplib"
	"github.com/gravitl/netmaker/database"
	"github.com/gravitl/netmaker/logger"
	"github.com/gravitl/netmaker/logic/acls/nodeacls"
	"github.com/gravitl/netmaker/models"
	"github.com/gravitl/netmaker/netclient/ncutils"
	"github.com/gravitl/netmaker/servercfg"
	"golang.org/x/exp/slices"
	"golang.zx2c4.com/wireguard/wgctrl/wgtypes"
)

// GetPeerUpdate - gets a wireguard peer config for each peer of a node
func GetPeerUpdate(node *models.Node) (models.PeerUpdate, error) {
	var peerUpdate models.PeerUpdate
	var peers []wgtypes.PeerConfig
	var serverNodeAddresses = []models.ServerAddr{}
	var isP2S bool
	network, err := GetNetwork(node.Network)
	if err != nil {
		return peerUpdate, err
	} else if network.IsPointToSite == "yes" && node.IsHub != "yes" {
		isP2S = true
	}
	var peerMap = make(models.PeerMap)

	// udppeers = the peers parsed from the local interface
	// gives us correct port to reach
	udppeers, errN := database.GetPeers(node.Network)
	if errN != nil {
		logger.Log(2, errN.Error())
	}

	currentPeers, err := GetNetworkNodes(node.Network)
	if err != nil {
		return models.PeerUpdate{}, err
	}

	if node.IsRelayed == "yes" {
		return GetPeerUpdateForRelayedNode(node, udppeers)
	}

	// #1 Set Keepalive values: set_keepalive
	// #2 Set local address: set_local - could be a LOT BETTER and fix some bugs with additional logic
	// #3 Set allowedips: set_allowedips
	for _, peer := range currentPeers {
		if peer.ID == node.ID {
			//skip yourself
			continue
		}
		// on point to site networks -- get peers regularily if you are the hub --- otherwise the only peer is the hub
		if node.NetworkSettings.IsPointToSite == "yes" && node.IsHub == "no" && peer.IsHub == "no" {
			continue
		}

		// if the node is not a server, set the endpoint
		var setEndpoint = !(node.IsServer == "yes")

		if peer.IsRelayed == "yes" {
			if !(node.IsRelay == "yes" && ncutils.StringSliceContains(node.RelayAddrs, peer.PrimaryAddress())) {
				//skip -- will be added to relay
				continue
			} else if node.IsRelay == "yes" && ncutils.StringSliceContains(node.RelayAddrs, peer.PrimaryAddress()) {
				// dont set peer endpoint if it's relayed by node
				setEndpoint = false
			}
		}
		if !nodeacls.AreNodesAllowed(nodeacls.NetworkID(node.Network), nodeacls.NodeID(node.ID), nodeacls.NodeID(peer.ID)) {
			//skip if not permitted by acl
			continue
		}
		if isP2S && peer.IsHub != "yes" {
			continue
		}

		pubkey, err := wgtypes.ParseKey(peer.PublicKey)
		if err != nil {
			return models.PeerUpdate{}, err
		}
		if node.Endpoint == peer.Endpoint {
			//peer is on same network
			// set_local
			if node.LocalAddress != peer.LocalAddress && peer.LocalAddress != "" {
				peer.Endpoint = peer.LocalAddress
				if peer.LocalListenPort != 0 {
					peer.ListenPort = peer.LocalListenPort
				}
			} else {
				continue
			}
		}

		// set address if setEndpoint is true
		// otherwise, will get inserted as empty value
		var address *net.UDPAddr

		// Sets ListenPort to UDP Hole Punching Port assuming:
		// - UDP Hole Punching is enabled
		// - udppeers retrieval did not return an error
		// - the endpoint is valid
		if setEndpoint {

			var setUDPPort = false
			if peer.UDPHolePunch == "yes" && errN == nil && CheckEndpoint(udppeers[peer.PublicKey]) {
				endpointstring := udppeers[peer.PublicKey]
				endpointarr := strings.Split(endpointstring, ":")
				if len(endpointarr) == 2 {
					port, err := strconv.Atoi(endpointarr[1])
					if err == nil {
						setUDPPort = true
						peer.ListenPort = int32(port)
					}
				}
			}
			// if udp hole punching is on, but udp hole punching did not set it, use the LocalListenPort instead
			// or, if port is for some reason zero use the LocalListenPort
			// but only do this if LocalListenPort is not zero
			if ((peer.UDPHolePunch == "yes" && !setUDPPort) || peer.ListenPort == 0) && peer.LocalListenPort != 0 {
				peer.ListenPort = peer.LocalListenPort
			}

			endpoint := peer.Endpoint + ":" + strconv.FormatInt(int64(peer.ListenPort), 10)
			address, err = net.ResolveUDPAddr("udp", endpoint)
			if err != nil {
				return models.PeerUpdate{}, err
			}
		}
		// set_allowedips
		allowedips := GetAllowedIPs(node, &peer)
		var keepalive time.Duration
		if node.PersistentKeepalive != 0 {
			// set_keepalive
			keepalive, _ = time.ParseDuration(strconv.FormatInt(int64(node.PersistentKeepalive), 10) + "s")
		}
		var peerData = wgtypes.PeerConfig{
			PublicKey:                   pubkey,
			Endpoint:                    address,
			ReplaceAllowedIPs:           true,
			AllowedIPs:                  allowedips,
			PersistentKeepaliveInterval: &keepalive,
		}

		peers = append(peers, peerData)
		peerMap[peer.PublicKey] = models.IDandAddr{
			Name:     peer.Name,
			ID:       peer.ID,
			Address:  peer.PrimaryAddress(),
			IsServer: peer.IsServer,
		}

		if peer.IsServer == "yes" {
			serverNodeAddresses = append(serverNodeAddresses, models.ServerAddr{IsLeader: IsLeader(&peer), Address: peer.Address})
		}
	}
	if node.IsIngressGateway == "yes" {
		extPeers, idsAndAddr, err := getExtPeers(node)
		if err == nil {
			peers = append(peers, extPeers...)
<<<<<<< HEAD
			for i := range idsAndAddr {
				peerMap[idsAndAddr[i].ID] = idsAndAddr[i]
			}
		} else {
			log.Println("ERROR RETRIEVING EXTERNAL PEERS", err)
=======
		} else if !database.IsEmptyRecord(err) {
			logger.Log(1, "error retrieving external clients:", err.Error())
>>>>>>> 230f5fe8
		}
	}

	peerUpdate.Network = node.Network
	peerUpdate.ServerVersion = servercfg.Version
	peerUpdate.Peers = peers
	peerUpdate.ServerAddrs = serverNodeAddresses
	peerUpdate.DNS = getPeerDNS(node.Network)
	peerUpdate.PeerIDs = peerMap
	return peerUpdate, nil
}

func getExtPeers(node *models.Node) ([]wgtypes.PeerConfig, []models.IDandAddr, error) {
	var peers []wgtypes.PeerConfig
	var idsAndAddr []models.IDandAddr
	extPeers, err := GetExtPeersList(node)
	if err != nil {
		return peers, idsAndAddr, err
	}
	for _, extPeer := range extPeers {
		pubkey, err := wgtypes.ParseKey(extPeer.PublicKey)
		if err != nil {
			logger.Log(1, "error parsing ext pub key:", err.Error())
			continue
		}

		if node.PublicKey == extPeer.PublicKey {
			continue
		}

		var allowedips []net.IPNet
		var peer wgtypes.PeerConfig
		if extPeer.Address != "" {
			var peeraddr = net.IPNet{
				IP:   net.ParseIP(extPeer.Address),
				Mask: net.CIDRMask(32, 32),
			}
			if peeraddr.IP != nil && peeraddr.Mask != nil {
				allowedips = append(allowedips, peeraddr)
			}
		}

		if extPeer.Address6 != "" {
			var addr6 = net.IPNet{
				IP:   net.ParseIP(extPeer.Address6),
				Mask: net.CIDRMask(128, 128),
			}
			if addr6.IP != nil && addr6.Mask != nil {
				allowedips = append(allowedips, addr6)
			}
		}

		primaryAddr := extPeer.Address
		if primaryAddr == "" {
			primaryAddr = extPeer.Address6
		}

		peer = wgtypes.PeerConfig{
			PublicKey:         pubkey,
			ReplaceAllowedIPs: true,
			AllowedIPs:        allowedips,
		}
		peers = append(peers, peer)
		idsAndAddr = append(idsAndAddr, models.IDandAddr{
			ID:      peer.PublicKey.String(),
			Address: primaryAddr,
		})
	}
	return peers, idsAndAddr, nil

}

// GetAllowedIPs - calculates the wireguard allowedip field for a peer of a node based on the peer and node settings
func GetAllowedIPs(node, peer *models.Node) []net.IPNet {
	var allowedips []net.IPNet

	if peer.Address != "" {
		var peeraddr = net.IPNet{
			IP:   net.ParseIP(peer.Address),
			Mask: net.CIDRMask(32, 32),
		}
		allowedips = append(allowedips, peeraddr)
	}

	if peer.Address6 != "" {
		var addr6 = net.IPNet{
			IP:   net.ParseIP(peer.Address6),
			Mask: net.CIDRMask(128, 128),
		}
		allowedips = append(allowedips, addr6)
	}
	// handle manually set peers
	for _, allowedIp := range peer.AllowedIPs {

		// parsing as a CIDR first. If valid CIDR, append
		if _, ipnet, err := net.ParseCIDR(allowedIp); err == nil {
			nodeEndpointArr := strings.Split(node.Endpoint, ":")
			if !ipnet.Contains(net.IP(nodeEndpointArr[0])) && ipnet.IP.String() != peer.Address { // don't need to add an allowed ip that already exists..
				allowedips = append(allowedips, *ipnet)
			}

		} else { // parsing as an IP second. If valid IP, check if ipv4 or ipv6, then append
			if iplib.Version(net.ParseIP(allowedIp)) == 4 && allowedIp != peer.Address {
				ipnet := net.IPNet{
					IP:   net.ParseIP(allowedIp),
					Mask: net.CIDRMask(32, 32),
				}
				allowedips = append(allowedips, ipnet)
			} else if iplib.Version(net.ParseIP(allowedIp)) == 6 && allowedIp != peer.Address6 {
				ipnet := net.IPNet{
					IP:   net.ParseIP(allowedIp),
					Mask: net.CIDRMask(128, 128),
				}
				allowedips = append(allowedips, ipnet)
			}
		}
	}
	// handle egress gateway peers
	if peer.IsEgressGateway == "yes" {
		//hasGateway = true
		egressIPs := getEgressIPs(node, peer)
		// remove internet gateway if server
		if node.IsServer == "yes" {
			for i := len(egressIPs) - 1; i >= 0; i-- {
				if egressIPs[i].String() == "0.0.0.0/0" || egressIPs[i].String() == "::/0" {
					egressIPs = append(egressIPs[:i], egressIPs[i+1:]...)
				}
			}
		}
		allowedips = append(allowedips, egressIPs...)
	}

	// handle ingress gateway peers
	if peer.IsIngressGateway == "yes" {
		extPeers, _, err := getExtPeers(peer)
		if err != nil {
			logger.Log(2, "could not retrieve ext peers for ", peer.Name, err.Error())
		}
		for _, extPeer := range extPeers {
			allowedips = append(allowedips, extPeer.AllowedIPs...)
		}
	}
	// handle relay gateway peers
	if peer.IsRelay == "yes" {
		for _, ip := range peer.RelayAddrs {
			//find node ID of relayed peer
			relayedPeer, err := findNode(ip)
			if err != nil {
				logger.Log(0, "failed to find node for ip ", ip, err.Error())
				continue
			}
			if relayedPeer == nil {
				continue
			}
			if relayedPeer.ID == node.ID {
				//skip self
				continue
			}
			//check if acl permits comms
			if !nodeacls.AreNodesAllowed(nodeacls.NetworkID(node.Network), nodeacls.NodeID(node.ID), nodeacls.NodeID(relayedPeer.ID)) {
				continue
			}
			if iplib.Version(net.ParseIP(ip)) == 4 {
				relayAddr := net.IPNet{
					IP:   net.ParseIP(ip),
					Mask: net.CIDRMask(32, 32),
				}
				allowedips = append(allowedips, relayAddr)
			}
			if iplib.Version(net.ParseIP(ip)) == 6 {
				relayAddr := net.IPNet{
					IP:   net.ParseIP(ip),
					Mask: net.CIDRMask(128, 128),
				}
				allowedips = append(allowedips, relayAddr)
			}
			relayedNode, err := findNode(ip)
			if err != nil {
				logger.Log(1, "unable to find node for relayed address", ip, err.Error())
				continue
			}
			if relayedNode.IsEgressGateway == "yes" {
				extAllowedIPs := getEgressIPs(node, relayedNode)
				allowedips = append(allowedips, extAllowedIPs...)
			}
			if relayedNode.IsIngressGateway == "yes" {
				extPeers, _, err := getExtPeers(relayedNode)
				if err == nil {
					for _, extPeer := range extPeers {
						allowedips = append(allowedips, extPeer.AllowedIPs...)
					}
				} else {
					logger.Log(0, "failed to retrieve extclients from relayed ingress", err.Error())
				}
			}
		}
	}
	return allowedips
}

func getPeerDNS(network string) string {
	var dns string
	if nodes, err := GetNetworkNodes(network); err == nil {
		for i := range nodes {
			dns = dns + fmt.Sprintf("%s %s.%s\n", nodes[i].Address, nodes[i].Name, nodes[i].Network)
		}
	}

	if customDNSEntries, err := GetCustomDNS(network); err == nil {
		for _, entry := range customDNSEntries {
			// TODO - filter entries based on ACLs / given peers vs nodes in network
			dns = dns + fmt.Sprintf("%s %s.%s\n", entry.Address, entry.Name, entry.Network)
		}
	}
	return dns
}

// GetPeerUpdateForRelayedNode - calculates peer update for a relayed node by getting the relay
// copying the relay node's allowed ips and making appropriate substitutions
func GetPeerUpdateForRelayedNode(node *models.Node, udppeers map[string]string) (models.PeerUpdate, error) {
	var peerUpdate models.PeerUpdate
	var peers []wgtypes.PeerConfig
	var serverNodeAddresses = []models.ServerAddr{}
	var allowedips []net.IPNet
	//find node that is relaying us
	relay := FindRelay(node)
	if relay == nil {
		return models.PeerUpdate{}, errors.New("not found")
	}

	//add relay to lists of allowed ip
	if relay.Address != "" {
		relayIP := net.IPNet{
			IP:   net.ParseIP(relay.Address),
			Mask: net.CIDRMask(32, 32),
		}
		allowedips = append(allowedips, relayIP)
	}
	if relay.Address6 != "" {
		relayIP6 := net.IPNet{
			IP:   net.ParseIP(relay.Address6),
			Mask: net.CIDRMask(128, 128),
		}
		allowedips = append(allowedips, relayIP6)
	}
	//get PeerUpdate for relayed node
	relayPeerUpdate, err := GetPeerUpdate(relay)
	if err != nil {
		return models.PeerUpdate{}, err
	}
	//add the relays allowed ips from all of the relay's peers
	for _, peer := range relayPeerUpdate.Peers {
		allowedips = append(allowedips, peer.AllowedIPs...)
	}
	//delete any ips not permitted by acl
	for i := len(allowedips) - 1; i >= 0; i-- {
		target, err := findNode(allowedips[i].IP.String())
		if err != nil {
			logger.Log(0, "failed to find node for ip", allowedips[i].IP.String(), err.Error())
			continue
		}
		if target == nil {
			logger.Log(0, "failed to find node for ip", allowedips[i].IP.String())
			continue
		}
		if !nodeacls.AreNodesAllowed(nodeacls.NetworkID(node.Network), nodeacls.NodeID(node.ID), nodeacls.NodeID(target.ID)) {
			logger.Log(0, "deleting node from relayednode per acl", node.Name, target.Name)
			allowedips = append(allowedips[:i], allowedips[i+1:]...)
		}
	}
	//delete self from allowed ips
	for i := len(allowedips) - 1; i >= 0; i-- {
		if allowedips[i].IP.String() == node.Address || allowedips[i].IP.String() == node.Address6 {
			allowedips = append(allowedips[:i], allowedips[i+1:]...)
		}
	}
	//delete egressrange from allowedip if we are egress gateway
	if node.IsEgressGateway == "yes" {
		for i := len(allowedips) - 1; i >= 0; i-- {
			if StringSliceContains(node.EgressGatewayRanges, allowedips[i].String()) {
				allowedips = append(allowedips[:i], allowedips[i+1:]...)
			}
		}
	}
	//delete extclients from allowedip if we are ingress gateway
	if node.IsIngressGateway == "yes" {
		for i := len(allowedips) - 1; i >= 0; i-- {
			if strings.Contains(node.IngressGatewayRange, allowedips[i].IP.String()) {
				allowedips = append(allowedips[:i], allowedips[i+1:]...)
			}
		}
	}

	pubkey, err := wgtypes.ParseKey(relay.PublicKey)
	if err != nil {
		return models.PeerUpdate{}, err
	}
	var setUDPPort = false
	if relay.UDPHolePunch == "yes" && CheckEndpoint(udppeers[relay.PublicKey]) {
		endpointstring := udppeers[relay.PublicKey]
		endpointarr := strings.Split(endpointstring, ":")
		if len(endpointarr) == 2 {
			port, err := strconv.Atoi(endpointarr[1])
			if err == nil {
				setUDPPort = true
				relay.ListenPort = int32(port)
			}
		}
	}
	// if udp hole punching is on, but udp hole punching did not set it, use the LocalListenPort instead
	// or, if port is for some reason zero use the LocalListenPort
	// but only do this if LocalListenPort is not zero
	if ((relay.UDPHolePunch == "yes" && !setUDPPort) || relay.ListenPort == 0) && relay.LocalListenPort != 0 {
		relay.ListenPort = relay.LocalListenPort
	}

	endpoint := relay.Endpoint + ":" + strconv.FormatInt(int64(relay.ListenPort), 10)
	address, err := net.ResolveUDPAddr("udp", endpoint)
	if err != nil {
		return models.PeerUpdate{}, err
	}
	var keepalive time.Duration
	if node.PersistentKeepalive != 0 {
		// set_keepalive
		keepalive, _ = time.ParseDuration(strconv.FormatInt(int64(node.PersistentKeepalive), 10) + "s")
	}
	var peerData = wgtypes.PeerConfig{
		PublicKey:                   pubkey,
		Endpoint:                    address,
		ReplaceAllowedIPs:           true,
		AllowedIPs:                  allowedips,
		PersistentKeepaliveInterval: &keepalive,
	}
	peers = append(peers, peerData)
	if relay.IsServer == "yes" {
		serverNodeAddresses = append(serverNodeAddresses, models.ServerAddr{IsLeader: IsLeader(relay), Address: relay.Address})
	}
	//if ingress add extclients
	if node.IsIngressGateway == "yes" {
		extPeers, _, err := getExtPeers(node)
		if err == nil {
			peers = append(peers, extPeers...)
		} else {
			logger.Log(2, "could not retrieve ext peers for ", node.Name, err.Error())
		}
	}
	peerUpdate.Network = node.Network
	peerUpdate.ServerVersion = servercfg.Version
	peerUpdate.Peers = peers
	peerUpdate.ServerAddrs = serverNodeAddresses
	peerUpdate.DNS = getPeerDNS(node.Network)
	return peerUpdate, nil
}

func getEgressIPs(node, peer *models.Node) []net.IPNet {
	//check for internet gateway
	internetGateway := false
	if slices.Contains(peer.EgressGatewayRanges, "0.0.0.0/0") || slices.Contains(peer.EgressGatewayRanges, "::/0") {
		internetGateway = true
	}
	allowedips := []net.IPNet{}
	for _, iprange := range peer.EgressGatewayRanges { // go through each cidr for egress gateway
		_, ipnet, err := net.ParseCIDR(iprange) // confirming it's valid cidr
		if err != nil {
			logger.Log(1, "could not parse gateway IP range. Not adding ", iprange)
			continue // if can't parse CIDR
		}
		nodeEndpointArr := strings.Split(peer.Endpoint, ":")                     // getting the public ip of node
		if ipnet.Contains(net.ParseIP(nodeEndpointArr[0])) && !internetGateway { // ensuring egress gateway range does not contain endpoint of node
			logger.Log(2, "egress IP range of ", iprange, " overlaps with ", node.Endpoint, ", omitting")
			continue // skip adding egress range if overlaps with node's ip
		}
		// TODO: Could put in a lot of great logic to avoid conflicts / bad routes
		if ipnet.Contains(net.ParseIP(node.LocalAddress)) && !internetGateway { // ensuring egress gateway range does not contain public ip of node
			logger.Log(2, "egress IP range of ", iprange, " overlaps with ", node.LocalAddress, ", omitting")
			continue // skip adding egress range if overlaps with node's local ip
		}
		if err != nil {
			logger.Log(1, "error encountered when setting egress range", err.Error())
		} else {
			allowedips = append(allowedips, *ipnet)
		}
	}
	return allowedips
}<|MERGE_RESOLUTION|>--- conflicted
+++ resolved
@@ -165,16 +165,11 @@
 		extPeers, idsAndAddr, err := getExtPeers(node)
 		if err == nil {
 			peers = append(peers, extPeers...)
-<<<<<<< HEAD
 			for i := range idsAndAddr {
 				peerMap[idsAndAddr[i].ID] = idsAndAddr[i]
 			}
-		} else {
-			log.Println("ERROR RETRIEVING EXTERNAL PEERS", err)
-=======
 		} else if !database.IsEmptyRecord(err) {
 			logger.Log(1, "error retrieving external clients:", err.Error())
->>>>>>> 230f5fe8
 		}
 	}
 
