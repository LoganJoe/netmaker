package logic

import (
	"encoding/json"
	"errors"
	"fmt"
	"net"
	"sort"
	"strings"

	"github.com/c-robinson/iplib"
	validator "github.com/go-playground/validator/v10"
	"github.com/gravitl/netmaker/database"
	"github.com/gravitl/netmaker/logger"
	"github.com/gravitl/netmaker/logic/acls/nodeacls"
	"github.com/gravitl/netmaker/logic/pro"
	"github.com/gravitl/netmaker/models"
	"github.com/gravitl/netmaker/validation"
)

// GetNetworks - returns all networks from database
func GetNetworks() ([]models.Network, error) {
	var networks []models.Network

	collection, err := database.FetchRecords(database.NETWORKS_TABLE_NAME)

	if err != nil {
		return networks, err
	}

	for _, value := range collection {
		var network models.Network
		if err := json.Unmarshal([]byte(value), &network); err != nil {
			return networks, err
		}
		// add network our array
		networks = append(networks, network)
	}

	return networks, err
}

// DeleteNetwork - deletes a network
func DeleteNetwork(network string) error {
	// remove ACL for network
	err := nodeacls.DeleteACLContainer(nodeacls.NetworkID(network))
	if err != nil {
		logger.Log(1, "failed to remove the node acls during network delete for network,", network)
	}
	nodeCount, err := GetNetworkNonServerNodeCount(network)
	if nodeCount == 0 || database.IsEmptyRecord(err) {
		// delete server nodes first then db records
		if err = pro.RemoveAllNetworkUsers(network); err != nil {
			logger.Log(0, "failed to remove network users on network delete for network", network, err.Error())
		}
		return database.DeleteRecord(database.NETWORKS_TABLE_NAME, network)
	}
	return errors.New("node check failed. All nodes must be deleted before deleting network")
}

// CreateNetwork - creates a network in database
func CreateNetwork(network models.Network) (models.Network, error) {

	if network.AddressRange != "" {
		normalizedRange, err := NormalizeCIDR(network.AddressRange)
		if err != nil {
			return models.Network{}, err
		}
		network.AddressRange = normalizedRange
	}
	if network.AddressRange6 != "" {
		normalizedRange, err := NormalizeCIDR(network.AddressRange6)
		if err != nil {
			return models.Network{}, err
		}
		network.AddressRange6 = normalizedRange
	}

	network.SetDefaults()
	network.SetNodesLastModified()
	network.SetNetworkLastModified()

	pro.AddProNetDefaults(&network)

	if len(network.ProSettings.AllowedGroups) == 0 {
		network.ProSettings.AllowedGroups = []string{pro.DEFAULT_ALLOWED_GROUPS}
	}

	err := ValidateNetwork(&network, false)
	if err != nil {
		//logic.ReturnErrorResponse(w, r, logic.FormatError(err, "badrequest"))
		return models.Network{}, err
	}

	if err = pro.InitializeNetworkUsers(network.NetID); err != nil {
		return models.Network{}, err
	}

	data, err := json.Marshal(&network)
	if err != nil {
		return models.Network{}, err
	}

	if err = database.Insert(network.NetID, string(data), database.NETWORKS_TABLE_NAME); err != nil {
		return models.Network{}, err
	}

	// == add all current users to network as network users ==
	if err = InitializeNetUsers(&network); err != nil {
		return network, err
	}

	return network, nil
}

// GetNetworkNonServerNodeCount - get number of network non server nodes
func GetNetworkNonServerNodeCount(networkName string) (int, error) {

	collection, err := database.FetchRecords(database.NODES_TABLE_NAME)
	count := 0
	if err != nil && !database.IsEmptyRecord(err) {
		return count, err
	}
	for _, value := range collection {
		var node models.Node
		if err = json.Unmarshal([]byte(value), &node); err != nil {
			return count, err
		} else {
			if node.Network == networkName {
				count++
			}
		}
	}

	return count, nil
}

// GetParentNetwork - get parent network
func GetParentNetwork(networkname string) (models.Network, error) {

	var network models.Network
	networkData, err := database.FetchRecord(database.NETWORKS_TABLE_NAME, networkname)
	if err != nil {
		return network, err
	}
	if err = json.Unmarshal([]byte(networkData), &network); err != nil {
		return models.Network{}, err
	}
	return network, nil
}

// GetParentNetwork - get parent network
func GetNetworkSettings(networkname string) (models.Network, error) {

	var network models.Network
	networkData, err := database.FetchRecord(database.NETWORKS_TABLE_NAME, networkname)
	if err != nil {
		return network, err
	}
	if err = json.Unmarshal([]byte(networkData), &network); err != nil {
		return models.Network{}, err
	}
	return network, nil
}

// UniqueAddress - see if address is unique
func UniqueAddress(networkName string, reverse bool) (net.IP, error) {
	add := net.IP{}
	var network models.Network
	network, err := GetParentNetwork(networkName)
	if err != nil {
		logger.Log(0, "UniqueAddressServer encountered  an error")
		return add, err
	}

	if network.IsIPv4 == "no" {
		return add, fmt.Errorf("IPv4 not active on network " + networkName)
	}
	//ensure AddressRange is valid
	if _, _, err := net.ParseCIDR(network.AddressRange); err != nil {
		logger.Log(0, "UniqueAddress encountered  an error")
		return add, err
	}
	net4 := iplib.Net4FromStr(network.AddressRange)
	newAddrs := net4.FirstAddress()

	if reverse {
		newAddrs = net4.LastAddress()
	}

	for {
		if IsIPUnique(networkName, newAddrs.String(), database.NODES_TABLE_NAME, false) &&
			IsIPUnique(networkName, newAddrs.String(), database.EXT_CLIENT_TABLE_NAME, false) {
			return newAddrs, nil
		}
		if reverse {
			newAddrs, err = net4.PreviousIP(newAddrs)
		} else {
			newAddrs, err = net4.NextIP(newAddrs)
		}
		if err != nil {
			break
		}
	}

	return add, errors.New("ERROR: No unique addresses available. Check network subnet")
}

// IsIPUnique - checks if an IP is unique
func IsIPUnique(network string, ip string, tableName string, isIpv6 bool) bool {

	isunique := true
	collection, err := database.FetchRecords(tableName)
	if err != nil {
		return isunique
	}

	for _, value := range collection { // filter

		if tableName == database.NODES_TABLE_NAME {
			var node models.Node
			if err = json.Unmarshal([]byte(value), &node); err != nil {
				continue
			}
			if isIpv6 {
				if node.Address6.IP.String() == ip && node.Network == network {
					return false
				}
			} else {
				if node.Address.IP.String() == ip && node.Network == network {
					return false
				}
			}
		} else if tableName == database.EXT_CLIENT_TABLE_NAME {
			var extClient models.ExtClient
			if err = json.Unmarshal([]byte(value), &extClient); err != nil {
				continue
			}
			if isIpv6 {
				if (extClient.Address6 == ip) && extClient.Network == network {
					return false
				}

			} else {
				if (extClient.Address == ip) && extClient.Network == network {
					return false
				}
			}
		}

	}

	return isunique
}

// UniqueAddress6 - see if ipv6 address is unique
func UniqueAddress6(networkName string, reverse bool) (net.IP, error) {
	add := net.IP{}
	var network models.Network
	network, err := GetParentNetwork(networkName)
	if err != nil {
		fmt.Println("Network Not Found")
		return add, err
	}
	if network.IsIPv6 == "no" {
		return add, fmt.Errorf("IPv6 not active on network " + networkName)
	}

	//ensure AddressRange is valid
	if _, _, err := net.ParseCIDR(network.AddressRange6); err != nil {
		return add, err
	}
	net6 := iplib.Net6FromStr(network.AddressRange6)

	newAddrs, err := net6.NextIP(net6.FirstAddress())
	if reverse {
		newAddrs, err = net6.PreviousIP(net6.LastAddress())
	}
	if err != nil {
		return add, err
	}

	for {
		if IsIPUnique(networkName, newAddrs.String(), database.NODES_TABLE_NAME, true) &&
			IsIPUnique(networkName, newAddrs.String(), database.EXT_CLIENT_TABLE_NAME, true) {
			return newAddrs, nil
		}
		if reverse {
			newAddrs, err = net6.PreviousIP(newAddrs)
		} else {
			newAddrs, err = net6.NextIP(newAddrs)
		}
		if err != nil {
			break
		}
	}

	return add, errors.New("ERROR: No unique IPv6 addresses available. Check network subnet")
}

// UpdateNetworkLocalAddresses - updates network localaddresses
func UpdateNetworkLocalAddresses(networkName string) error {

	collection, err := database.FetchRecords(database.NODES_TABLE_NAME)

	if err != nil {
		return err
	}

	for _, value := range collection {

		var node models.Node

		err := json.Unmarshal([]byte(value), &node)
		if err != nil {
			fmt.Println("error in node address assignment!")
			return err
		}
		if node.Network == networkName {
			var ipaddr net.IP
			var iperr error
			ipaddr, iperr = UniqueAddress(networkName, false)
			if iperr != nil {
				fmt.Println("error in node  address assignment!")
				return iperr
			}

			node.Address.IP = ipaddr
			newNodeData, err := json.Marshal(&node)
			if err != nil {
				logger.Log(1, "error in node  address assignment!")
				return err
			}
			database.Insert(node.ID.String(), string(newNodeData), database.NODES_TABLE_NAME)
		}
	}

	return nil
}

// RemoveNetworkNodeIPv6Addresses - removes network node IPv6 addresses
func RemoveNetworkNodeIPv6Addresses(networkName string) error {

	collections, err := database.FetchRecords(database.NODES_TABLE_NAME)
	if err != nil {
		return err
	}

	for _, value := range collections {

		var node models.Node
		err := json.Unmarshal([]byte(value), &node)
		if err != nil {
			fmt.Println("error in node address assignment!")
			return err
		}
		if node.Network == networkName {
			node.Address6.IP = nil
			data, err := json.Marshal(&node)
			if err != nil {
				return err
			}
			database.Insert(node.ID.String(), string(data), database.NODES_TABLE_NAME)
		}
	}

	return nil
}

// UpdateNetworkNodeAddresses - updates network node addresses
func UpdateNetworkNodeAddresses(networkName string) error {

	collections, err := database.FetchRecords(database.NODES_TABLE_NAME)
	if err != nil {
		return err
	}

	for _, value := range collections {

		var node models.Node
		err := json.Unmarshal([]byte(value), &node)
		if err != nil {
			logger.Log(1, "error in node ipv4 address assignment!")
			return err
		}
		if node.Network == networkName {
			var ipaddr net.IP
			var iperr error
			ipaddr, iperr = UniqueAddress(networkName, false)
			if iperr != nil {
				logger.Log(1, "error in node ipv4 address assignment!")
				return iperr
			}

			node.Address.IP = ipaddr
			data, err := json.Marshal(&node)
			if err != nil {
				return err
			}
			database.Insert(node.ID.String(), string(data), database.NODES_TABLE_NAME)
		}
	}

	return nil
}

// UpdateNetworkNodeAddresses6 - updates network node addresses
func UpdateNetworkNodeAddresses6(networkName string) error {

	collections, err := database.FetchRecords(database.NODES_TABLE_NAME)
	if err != nil {
		return err
	}

	for _, value := range collections {

		var node models.Node
		err := json.Unmarshal([]byte(value), &node)
		if err != nil {
			logger.Log(1, "error in node ipv6 address assignment!")
			return err
		}
		if node.Network == networkName {
			var ipaddr net.IP
			var iperr error
			ipaddr, iperr = UniqueAddress6(networkName, false)
			if iperr != nil {
				logger.Log(1, "error in node ipv6 address assignment!")
				return iperr
			}

			node.Address6.IP = ipaddr
			data, err := json.Marshal(&node)
			if err != nil {
				return err
			}
			database.Insert(node.ID.String(), string(data), database.NODES_TABLE_NAME)
		}
	}

	return nil
}

// IsNetworkNameUnique - checks to see if any other networks have the same name (id)
func IsNetworkNameUnique(network *models.Network) (bool, error) {

	isunique := true

	dbs, err := GetNetworks()

	if err != nil && !database.IsEmptyRecord(err) {
		return false, err
	}

	for i := 0; i < len(dbs); i++ {

		if network.NetID == dbs[i].NetID {
			isunique = false
		}
	}

	return isunique, nil
}

// UpdateNetwork - updates a network with another network's fields
func UpdateNetwork(currentNetwork *models.Network, newNetwork *models.Network) (bool, bool, bool, []string, []string, error) {
	if err := ValidateNetwork(newNetwork, true); err != nil {
		return false, false, false, nil, nil, err
	}
	if newNetwork.NetID == currentNetwork.NetID {
		hasrangeupdate4 := newNetwork.AddressRange != currentNetwork.AddressRange
		hasrangeupdate6 := newNetwork.AddressRange6 != currentNetwork.AddressRange6
		hasholepunchupdate := newNetwork.DefaultUDPHolePunch != currentNetwork.DefaultUDPHolePunch
		groupDelta := append(StringDifference(newNetwork.ProSettings.AllowedGroups, currentNetwork.ProSettings.AllowedGroups),
			StringDifference(currentNetwork.ProSettings.AllowedGroups, newNetwork.ProSettings.AllowedGroups)...)
		userDelta := append(StringDifference(newNetwork.ProSettings.AllowedUsers, currentNetwork.ProSettings.AllowedUsers),
			StringDifference(currentNetwork.ProSettings.AllowedUsers, newNetwork.ProSettings.AllowedUsers)...)
		data, err := json.Marshal(newNetwork)
		if err != nil {
			return false, false, false, nil, nil, err
		}
		newNetwork.SetNetworkLastModified()
		err = database.Insert(newNetwork.NetID, string(data), database.NETWORKS_TABLE_NAME)
		return hasrangeupdate4, hasrangeupdate6, hasholepunchupdate, groupDelta, userDelta, err
	}
	// copy values
	return false, false, false, nil, nil, errors.New("failed to update network " + newNetwork.NetID + ", cannot change netid.")
}

// GetNetwork - gets a network from database
func GetNetwork(networkname string) (models.Network, error) {

	var network models.Network
	networkData, err := database.FetchRecord(database.NETWORKS_TABLE_NAME, networkname)
	if err != nil {
		return network, err
	}
	if err = json.Unmarshal([]byte(networkData), &network); err != nil {
		return models.Network{}, err
	}
	return network, nil
}

// NetIDInNetworkCharSet - checks if a netid of a network uses valid characters
func NetIDInNetworkCharSet(network *models.Network) bool {

	charset := "abcdefghijklmnopqrstuvwxyz1234567890-_"

	for _, char := range network.NetID {
		if !strings.Contains(charset, string(char)) {
			return false
		}
	}
	return true
}

// Validate - validates fields of an network struct
func ValidateNetwork(network *models.Network, isUpdate bool) error {
	v := validator.New()
	_ = v.RegisterValidation("netid_valid", func(fl validator.FieldLevel) bool {
		inCharSet := NetIDInNetworkCharSet(network)
		if isUpdate {
			return inCharSet
		}
		isFieldUnique, _ := IsNetworkNameUnique(network)
		return isFieldUnique && inCharSet
	})
	//
	_ = v.RegisterValidation("checkyesorno", func(fl validator.FieldLevel) bool {
		return validation.CheckYesOrNo(fl)
	})
	err := v.Struct(network)
	if err != nil {
		for _, e := range err.(validator.ValidationErrors) {
			fmt.Println(e)
		}
	}

	if network.ProSettings != nil {
		if network.ProSettings.DefaultAccessLevel < pro.NET_ADMIN || network.ProSettings.DefaultAccessLevel > pro.NO_ACCESS {
			return fmt.Errorf("invalid access level")
		}
		if network.ProSettings.DefaultUserClientLimit < 0 || network.ProSettings.DefaultUserNodeLimit < 0 {
			return fmt.Errorf("invalid node/client limit provided")
		}
	}

	return err
}

// ParseNetwork - parses a network into a model
func ParseNetwork(value string) (models.Network, error) {
	var network models.Network
	err := json.Unmarshal([]byte(value), &network)
	return network, err
}

// SaveNetwork - save network struct to database
func SaveNetwork(network *models.Network) error {
	data, err := json.Marshal(network)
	if err != nil {
		return err
	}
	if err := database.Insert(network.NetID, string(data), database.NETWORKS_TABLE_NAME); err != nil {
		return err
	}
	return nil
}

// NetworkExists - check if network exists
func NetworkExists(name string) (bool, error) {

	var network string
	var err error
	if network, err = database.FetchRecord(database.NETWORKS_TABLE_NAME, name); err != nil {
		return false, err
	}
	return len(network) > 0, nil
}

<<<<<<< HEAD
// == Private ==
=======
// == Private ==

func networkNodesUpdateAction(networkName string, action string) error {

	collections, err := database.FetchRecords(database.NODES_TABLE_NAME)
	if err != nil {
		if database.IsEmptyRecord(err) {
			return nil
		}
		return err
	}

	for k, value := range collections {
		var node models.Node
		err := json.Unmarshal([]byte(value), &node)
		if err != nil {
			if IsLegacyNode(k) { // ignore legacy nodes
				continue
			}
			fmt.Println("error in node address assignment!")
			return err
		}
		if action == models.NODE_UPDATE_KEY {
			continue
		}
		if node.Network == networkName {
			node.Action = action
			data, err := json.Marshal(&node)
			if err != nil {
				return err
			}
			database.Insert(node.ID.String(), string(data), database.NODES_TABLE_NAME)
		}
	}
	return nil
}

// SortNetworks - Sorts slice of Networks by their NetID alphabetically with numbers first
func SortNetworks(unsortedNetworks []models.Network) {
	sort.Slice(unsortedNetworks, func(i, j int) bool {
		return unsortedNetworks[i].NetID < unsortedNetworks[j].NetID
	})
}
>>>>>>> 700147e3
<|MERGE_RESOLUTION|>--- conflicted
+++ resolved
@@ -578,50 +578,4 @@
 	return len(network) > 0, nil
 }
 
-<<<<<<< HEAD
-// == Private ==
-=======
-// == Private ==
-
-func networkNodesUpdateAction(networkName string, action string) error {
-
-	collections, err := database.FetchRecords(database.NODES_TABLE_NAME)
-	if err != nil {
-		if database.IsEmptyRecord(err) {
-			return nil
-		}
-		return err
-	}
-
-	for k, value := range collections {
-		var node models.Node
-		err := json.Unmarshal([]byte(value), &node)
-		if err != nil {
-			if IsLegacyNode(k) { // ignore legacy nodes
-				continue
-			}
-			fmt.Println("error in node address assignment!")
-			return err
-		}
-		if action == models.NODE_UPDATE_KEY {
-			continue
-		}
-		if node.Network == networkName {
-			node.Action = action
-			data, err := json.Marshal(&node)
-			if err != nil {
-				return err
-			}
-			database.Insert(node.ID.String(), string(data), database.NODES_TABLE_NAME)
-		}
-	}
-	return nil
-}
-
-// SortNetworks - Sorts slice of Networks by their NetID alphabetically with numbers first
-func SortNetworks(unsortedNetworks []models.Network) {
-	sort.Slice(unsortedNetworks, func(i, j int) bool {
-		return unsortedNetworks[i].NetID < unsortedNetworks[j].NetID
-	})
-}
->>>>>>> 700147e3
+// == Private ==