package logic

import (
	"encoding/json"
	"errors"

	"github.com/gravitl/netmaker/database"
	"github.com/gravitl/netmaker/logger"
	"github.com/gravitl/netmaker/models"
	"golang.org/x/crypto/bcrypt"
)

var ErrHostExists error = errors.New("host already exists")

// GetAllHosts - returns all hosts in flat list or error
func GetAllHosts() ([]models.Host, error) {
	currHostMap, err := GetHostsMap()
	if err != nil {
		return nil, err
	}
	var currentHosts = []models.Host{}
	for k := range currHostMap {
		var h = *currHostMap[k]
		currentHosts = append(currentHosts, h)
	}

	return currentHosts, nil
}

// GetHostsMap - gets all the current hosts on machine in a map
func GetHostsMap() (map[string]*models.Host, error) {
	records, err := database.FetchRecords(database.HOSTS_TABLE_NAME)
	if err != nil && !database.IsEmptyRecord(err) {
		return nil, err
	}
	currHostMap := make(map[string]*models.Host)
	for k := range records {
		var h models.Host
		err = json.Unmarshal([]byte(records[k]), &h)
		if err != nil {
			return nil, err
		}
		currHostMap[h.ID.String()] = &h
	}

	return currHostMap, nil
}

// GetHost - gets a host from db given id
func GetHost(hostid string) (*models.Host, error) {
	record, err := database.FetchRecord(database.HOSTS_TABLE_NAME, hostid)
	if err != nil {
		return nil, err
	}

	var h models.Host
	if err = json.Unmarshal([]byte(record), &h); err != nil {
		return nil, err
	}

	return &h, nil
}

// CreateHost - creates a host if not exist
func CreateHost(h *models.Host) error {
	_, err := GetHost(h.ID.String())
	if (err != nil && !database.IsEmptyRecord(err)) || (err == nil) {
		return ErrHostExists
	}
	//encrypt that password so we never see it
	hash, err := bcrypt.GenerateFromPassword([]byte(h.HostPass), 5)
	if err != nil {
		return err
	}
	h.HostPass = string(hash)
	return UpsertHost(h)
}

// UpdateHost - updates host data by field
func UpdateHost(newHost, currentHost *models.Host) {
	// unchangeable fields via API here
	newHost.DaemonInstalled = currentHost.DaemonInstalled
	newHost.OS = currentHost.OS
	newHost.IPForwarding = currentHost.IPForwarding
	newHost.HostPass = currentHost.HostPass
	newHost.MacAddress = currentHost.MacAddress
	newHost.Debug = currentHost.Debug
	newHost.Nodes = currentHost.Nodes
	newHost.PublicKey = currentHost.PublicKey
	newHost.InternetGateway = currentHost.InternetGateway
	newHost.TrafficKeyPublic = currentHost.TrafficKeyPublic

	// changeable fields
	if len(newHost.Version) == 0 {
		newHost.Version = currentHost.Version
	}

	if len(newHost.Name) == 0 {
		newHost.Name = currentHost.Name
	}

	if newHost.LocalAddress.String() != currentHost.LocalAddress.String() {
		newHost.LocalAddress = currentHost.LocalAddress
	}

	if newHost.LocalRange.String() != currentHost.LocalRange.String() {
		newHost.LocalRange = currentHost.LocalRange
	}

	if newHost.MTU == 0 {
		newHost.MTU = currentHost.MTU
	}

	if newHost.ListenPort == 0 {
		newHost.ListenPort = currentHost.ListenPort
	}

	if newHost.ProxyListenPort == 0 {
		newHost.ProxyListenPort = currentHost.ProxyListenPort
	}
}

// UpsertHost - upserts into DB a given host model, does not check for existence*
func UpsertHost(h *models.Host) error {
	data, err := json.Marshal(h)
	if err != nil {
		return err
	}

	return database.Insert(h.ID.String(), string(data), database.HOSTS_TABLE_NAME)
}

// RemoveHost - removes a given host from server
func RemoveHost(h *models.Host) error {
	if len(h.Nodes) > 0 {
		for i := range h.Nodes {
			id := h.Nodes[i]
			n, err := GetNodeByID(id)
			if err == nil {
				if err = DeleteNodeByID(&n); err != nil {
					return err // must remove associated nodes before removing a host
				}
			}
		}
	}
	return database.DeleteRecord(database.HOSTS_TABLE_NAME, h.ID.String())
}

<<<<<<< HEAD
// host.UpdatePass updates and saves host.HostPass
// Password saved on server needs to be the hashedPassword, whereas the raw password belongs to client
func UpdatePass(h *models.Host, pass string) error {
	h.HostPass = pass
	return UpsertHost(h)
=======
// UpdateHostNetworks - updates a given host's networks
func UpdateHostNetworks(h *models.Host, nets []string) error {
	if len(h.Nodes) > 0 {
		for i := range h.Nodes {
			n, err := GetNodeByID(h.Nodes[i])
			if err != nil {
				return err
			}
			// loop through networks and remove need for updating existing networks
			found := false
			for j := range nets {
				if len(nets[j]) > 0 && nets[j] == n.Network {
					nets[j] = "" // mark as ignore
					found = true
				}
			}
			if !found { // remove the node/host from that network
				if err = DeleteNodeByID(&n); err != nil {
					return err
				}
			}
		}
	} else {
		h.Nodes = []string{}
	}

	for i := range nets {
		// create a node for each non zero network remaining
		if len(nets[i]) > 0 {
			// TODO create a node with given hostid
			logger.Log(0, "I will create a node here")
		}
	}

	return nil
>>>>>>> 69dd23b3
}<|MERGE_RESOLUTION|>--- conflicted
+++ resolved
@@ -146,13 +146,6 @@
 	return database.DeleteRecord(database.HOSTS_TABLE_NAME, h.ID.String())
 }
 
-<<<<<<< HEAD
-// host.UpdatePass updates and saves host.HostPass
-// Password saved on server needs to be the hashedPassword, whereas the raw password belongs to client
-func UpdatePass(h *models.Host, pass string) error {
-	h.HostPass = pass
-	return UpsertHost(h)
-=======
 // UpdateHostNetworks - updates a given host's networks
 func UpdateHostNetworks(h *models.Host, nets []string) error {
 	if len(h.Nodes) > 0 {
@@ -188,5 +181,4 @@
 	}
 
 	return nil
->>>>>>> 69dd23b3
 }