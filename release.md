--- conflicted
+++ resolved
@@ -1,4 +1,4 @@
-<<<<<<< HEAD
+
 # Netmaker v0.19.1
 
 ## whats new
@@ -6,25 +6,6 @@
     
 ## whats fixed
 - status code for exceeding free tier limits  
-=======
-# Netmaker v0.19.0
-
-## whats new
-- TURN
-- dependency updates
-- internet gateways (0.0.0.0/0) for egress
-- deprecated editing of network parameters
-- allow extra ips for extclient (not enabled in UI)
-    
-## whats fixed
-- unbiased random string
-- get traffic keys on pull
-- CI updates
-- install/update script updates
-- firewall checks
--  
-- 
->>>>>>> 3e1da5b2
 
 ## known issues
 - Caddy does not handle netmaker exporter well for EE
