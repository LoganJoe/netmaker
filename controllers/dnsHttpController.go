--- conflicted
+++ resolved
@@ -175,45 +175,41 @@
 	return dns, err
 }
 
-<<<<<<< HEAD
+func SetDNS() error {
+	hostfile := txeh.Hosts{}
+	var corefilestring string
+	networks, err := functions.ListNetworks()
+	if err != nil {
+		return err
+	}
+
+	for _, net := range networks {
+		corefilestring = corefilestring + net.NetID + " "
+		dns, err := GetDNS(net.NetID)
+		if err != nil {
+			return err
+		}
+		for _, entry := range dns {
+			hostfile.AddHost(entry.Address, entry.Name+"."+entry.Network)
+			if err != nil {
+				return err
+			}
+		}
+	}
+	if corefilestring == "" {
+		corefilestring = "example.com"
+	}
+
+	err = hostfile.SaveAs("./config/dnsconfig/netmaker.hosts")
+	if err != nil {
+		return err
+	}
+	err = functions.SetCorefile(corefilestring)
+
+	return err
+}
+
 func GetDNSEntryNum(domain string, network string) (int, error) {
-=======
-func SetDNS() error {
-        hostfile := txeh.Hosts{}
-        var corefilestring string
-        networks, err := functions.ListNetworks()
-        if err != nil {
-                return err
-        }
-
-        for _, net := range networks {
-                corefilestring = corefilestring + net.NetID + " "
-                dns, err := GetDNS(net.NetID)
-                if err != nil {
-                        return err
-                }
-                for _, entry := range dns {
-                        hostfile.AddHost(entry.Address, entry.Name+"."+entry.Network)
-                        if err != nil {
-                                return err
-                        }
-                }
-        }
-        if corefilestring == "" {
-                corefilestring = "example.com"
-        }
-
-        err = hostfile.SaveAs("./config/dnsconfig/netmaker.hosts")
-        if err != nil {
-                return err
-        }
-        err = functions.SetCorefile(corefilestring)
-
-        return err
-}
-
-func GetDNSEntryNum(domain string, network string) (int, error){
->>>>>>> 2c227c8f
 
 	num := 0
 
@@ -456,51 +452,13 @@
 	// Set header
 	w.Header().Set("Content-Type", "application/json")
 
-<<<<<<< HEAD
-	err := WriteHosts()
-=======
-        err := SetDNS()
->>>>>>> 2c227c8f
-
-	if err != nil {
-		returnErrorResponse(w, r, formatError(err, "internal"))
-		return
-	}
-<<<<<<< HEAD
+	err := SetDNS()
+
+	if err != nil {
+		returnErrorResponse(w, r, formatError(err, "internal"))
+		return
+	}
 	json.NewEncoder(w).Encode("DNS Pushed to CoreDNS")
-}
-
-func WriteHosts() error {
-	//hostfile, err := txeh.NewHostsDefault()
-	hostfile := txeh.Hosts{}
-	/*
-			if err != nil {
-		                return err
-		        }
-	*/
-	networks, err := functions.ListNetworks()
-	if err != nil {
-		return err
-	}
-
-	for _, net := range networks {
-		dns, err := GetDNS(net.NetID)
-		if err != nil {
-			return err
-		}
-		for _, entry := range dns {
-			hostfile.AddHost(entry.Address, entry.Name+"."+entry.Network)
-			if err != nil {
-				return err
-			}
-		}
-	}
-	err = hostfile.SaveAs("./config/netmaker.hosts")
-	return err
-=======
-
-        json.NewEncoder(w).Encode("DNS Pushed to CoreDNS")
->>>>>>> 2c227c8f
 }
 
 func ValidateDNSCreate(entry models.DNSEntry) error {
