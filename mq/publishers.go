package mq

import (
	"encoding/json"
	"errors"
	"fmt"
	"time"

	proxy_models "github.com/gravitl/netclient/nmproxy/models"
	"github.com/gravitl/netmaker/logger"
	"github.com/gravitl/netmaker/logic"
	"github.com/gravitl/netmaker/models"
	"github.com/gravitl/netmaker/servercfg"
	"github.com/gravitl/netmaker/serverctl"
)

// PublishPeerUpdate --- determines and publishes a peer update to all the hosts
func PublishPeerUpdate() error {
	if !servercfg.IsMessageQueueBackend() {
		return nil
	}

	hosts, err := logic.GetAllHosts()
	if err != nil {
		logger.Log(1, "err getting all hosts", err.Error())
		return err
	}
	for _, host := range hosts {
		err = PublishSingleHostUpdate(&host)
		if err != nil {
			logger.Log(1, "failed to publish peer update to host", host.ID.String(), ": ", err.Error())
		}
	}
	return err
}

// PublishSingleHostUpdate --- determines and publishes a peer update to one host
func PublishSingleHostUpdate(host *models.Host) error {

	peerUpdate, err := logic.GetPeerUpdateForHost(host)
	if err != nil {
		return err
	}
	if host.ProxyEnabled {
		proxyUpdate, err := logic.GetProxyUpdateForHost(host)
		if err != nil {
			return err
		}
		proxyUpdate.Action = proxy_models.ProxyUpdate
		peerUpdate.ProxyUpdate = proxyUpdate
	}

	data, err := json.Marshal(&peerUpdate)
	if err != nil {
		return err
	}
	return publish(host, fmt.Sprintf("peers/host/%s/%s", host.ID.String(), servercfg.GetServer()), data)
}

// PublishPeerUpdate --- publishes a peer update to all the peers of a node
func PublishExtPeerUpdate(node *models.Node) error {

	go PublishPeerUpdate()
	return nil
}

// NodeUpdate -- publishes a node update
func NodeUpdate(node *models.Node) error {
	host, err := logic.GetHost(node.HostID.String())
	if err != nil {
		return nil
	}
	if !servercfg.IsMessageQueueBackend() {
		return nil
	}
	logger.Log(3, "publishing node update to "+node.ID.String())

	//if len(node.NetworkSettings.AccessKeys) > 0 {
	//node.NetworkSettings.AccessKeys = []models.AccessKey{} // not to be sent (don't need to spread access keys around the network; we need to know how to reach other nodes, not become them)
	//}

	data, err := json.Marshal(node)
	if err != nil {
		logger.Log(2, "error marshalling node update ", err.Error())
		return err
	}
	if err = publish(host, fmt.Sprintf("update/%s/%s", node.Network, node.ID), data); err != nil {
		logger.Log(2, "error publishing node update to peer ", node.ID.String(), err.Error())
		return err
	}

	return nil
}

<<<<<<< HEAD
=======
// HostUpdate -- publishes a host topic update
func HostUpdate(host *models.Host) error {
	if !servercfg.IsMessageQueueBackend() {
		return nil
	}
	logger.Log(3, "publishing host update to "+host.ID.String())

	data, err := json.Marshal(host)
	if err != nil {
		logger.Log(2, "error marshalling node update ", err.Error())
		return err
	}
	if err = publish(host, fmt.Sprintf("host/update/%s", host.ID.String()), data); err != nil {
		logger.Log(2, "error publishing host update to", host.ID.String(), err.Error())
		return err
	}

	return nil
}

// ProxyUpdate -- publishes updates to peers related to proxy
func ProxyUpdate(proxyPayload *proxy_models.ProxyManagerPayload, node *models.Node) error {
	host, err := logic.GetHost(node.HostID.String())
	if err != nil {
		return nil
	}
	if !servercfg.IsMessageQueueBackend() || !host.ProxyEnabled {
		return nil
	}
	logger.Log(3, "publishing proxy update to "+node.ID.String())

	data, err := json.Marshal(proxyPayload)
	if err != nil {
		logger.Log(2, "error marshalling node update ", err.Error())
		return err
	}
	if err = publish(host, fmt.Sprintf("proxy/%s/%s", node.Network, node.ID), data); err != nil {
		logger.Log(2, "error publishing proxy update to peer ", node.ID.String(), err.Error())
		return err
	}
	return nil
}

>>>>>>> da7ba76f
// sendPeers - retrieve networks, send peer ports to all peers
func sendPeers() {

	hosts, err := logic.GetAllHosts()
	if err != nil {
		logger.Log(1, "error retrieving networks for keepalive", err.Error())
	}

	var force bool
	peer_force_send++
	if peer_force_send == 5 {

		// run iptables update to ensure gateways work correctly and mq is forwarded if containerized
		if servercfg.ManageIPTables() != "off" {
			serverctl.InitIPTables(false)
		}
		servercfg.SetHost()

		force = true
		peer_force_send = 0
		err := logic.TimerCheckpoint() // run telemetry & log dumps if 24 hours has passed..
		if err != nil {
			logger.Log(3, "error occurred on timer,", err.Error())
		}

		//collectServerMetrics(networks[:])
	}

	for _, host := range hosts {
		if force {
			logger.Log(2, "sending scheduled peer update (5 min)")
			err = PublishSingleHostUpdate(&host)
			if err != nil {
				logger.Log(1, "error publishing peer updates for host: ", host.ID.String(), " Err: ", err.Error())
			}
		}
	}
}

// ServerStartNotify - notifies all non server nodes to pull changes after a restart
func ServerStartNotify() error {
	nodes, err := logic.GetAllNodes()
	if err != nil {
		return err
	}
	for i := range nodes {
		nodes[i].Action = models.NODE_FORCE_UPDATE
		if err = NodeUpdate(&nodes[i]); err != nil {
			logger.Log(1, "error when notifying node", nodes[i].ID.String(), "of a server startup")
		}
	}
	return nil
}

// function to collect and store metrics for server nodes
//func collectServerMetrics(networks []models.Network) {
//	if !servercfg.Is_EE {
//		return
//	}
//	if len(networks) > 0 {
//		for i := range networks {
//			currentNetworkNodes, err := logic.GetNetworkNodes(networks[i].NetID)
//			if err != nil {
//				continue
//			}
//			currentServerNodes := logic.GetServerNodes(networks[i].NetID)
//			if len(currentServerNodes) > 0 {
//				for i := range currentServerNodes {
//					if logic.IsLocalServer(&currentServerNodes[i]) {
//						serverMetrics := logic.CollectServerMetrics(currentServerNodes[i].ID, currentNetworkNodes)
//						if serverMetrics != nil {
//							serverMetrics.NodeName = currentServerNodes[i].Name
//							serverMetrics.NodeID = currentServerNodes[i].ID
//							serverMetrics.IsServer = "yes"
//							serverMetrics.Network = currentServerNodes[i].Network
//							if err = metrics.GetExchangedBytesForNode(&currentServerNodes[i], serverMetrics); err != nil {
//								logger.Log(1, fmt.Sprintf("failed to update exchanged bytes info for server: %s, err: %v",
//									currentServerNodes[i].Name, err))
//							}
//							updateNodeMetrics(&currentServerNodes[i], serverMetrics)
//							if err = logic.UpdateMetrics(currentServerNodes[i].ID, serverMetrics); err != nil {
//								logger.Log(1, "failed to update metrics for server node", currentServerNodes[i].ID)
//							}
//							if servercfg.IsMetricsExporter() {
//								logger.Log(2, "-------------> SERVER METRICS: ", fmt.Sprintf("%+v", serverMetrics))
//								if err := pushMetricsToExporter(*serverMetrics); err != nil {
//									logger.Log(2, "failed to push server metrics to exporter: ", err.Error())
//								}
//							}
//						}
//					}
//				}
//			}
//		}
//	}
//}

func pushMetricsToExporter(metrics models.Metrics) error {
	logger.Log(2, "----> Pushing metrics to exporter")
	data, err := json.Marshal(metrics)
	if err != nil {
		return errors.New("failed to marshal metrics: " + err.Error())
	}
	if token := mqclient.Publish("metrics_exporter", 2, true, data); !token.WaitTimeout(MQ_TIMEOUT*time.Second) || token.Error() != nil {
		var err error
		if token.Error() == nil {
			err = errors.New("connection timeout")
		} else {
			err = token.Error()
		}
		return err
	}
	return nil
}<|MERGE_RESOLUTION|>--- conflicted
+++ resolved
@@ -92,8 +92,6 @@
 	return nil
 }
 
-<<<<<<< HEAD
-=======
 // HostUpdate -- publishes a host topic update
 func HostUpdate(host *models.Host) error {
 	if !servercfg.IsMessageQueueBackend() {
@@ -114,30 +112,6 @@
 	return nil
 }
 
-// ProxyUpdate -- publishes updates to peers related to proxy
-func ProxyUpdate(proxyPayload *proxy_models.ProxyManagerPayload, node *models.Node) error {
-	host, err := logic.GetHost(node.HostID.String())
-	if err != nil {
-		return nil
-	}
-	if !servercfg.IsMessageQueueBackend() || !host.ProxyEnabled {
-		return nil
-	}
-	logger.Log(3, "publishing proxy update to "+node.ID.String())
-
-	data, err := json.Marshal(proxyPayload)
-	if err != nil {
-		logger.Log(2, "error marshalling node update ", err.Error())
-		return err
-	}
-	if err = publish(host, fmt.Sprintf("proxy/%s/%s", node.Network, node.ID), data); err != nil {
-		logger.Log(2, "error publishing proxy update to peer ", node.ID.String(), err.Error())
-		return err
-	}
-	return nil
-}
-
->>>>>>> da7ba76f
 // sendPeers - retrieve networks, send peer ports to all peers
 func sendPeers() {
 
