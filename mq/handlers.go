package mq

import (
	"encoding/json"
	"fmt"
	"time"

	mqtt "github.com/eclipse/paho.mqtt.golang"
	"github.com/gravitl/netmaker/database"
	"github.com/gravitl/netmaker/logger"
	"github.com/gravitl/netmaker/logic"
	"github.com/gravitl/netmaker/models"
	"github.com/gravitl/netmaker/netclient/ncutils"
	"github.com/gravitl/netmaker/servercfg"
)

// DefaultHandler default message queue handler  -- NOT USED
func DefaultHandler(client mqtt.Client, msg mqtt.Message) {
	logger.Log(0, "MQTT Message: Topic: ", string(msg.Topic()), " Message: ", string(msg.Payload()))
}

// Ping message Handler -- handles ping topic from client nodes
func Ping(client mqtt.Client, msg mqtt.Message) {
	go func() {
		id, err := getID(msg.Topic())
		if err != nil {
			logger.Log(0, "error getting node.ID sent on ping topic ")
			return
		}
		node, err := logic.GetNodeByID(id)
		if err != nil {
			logger.Log(0, "mq-ping error getting node: ", err.Error())
			record, err := database.FetchRecord(database.NODES_TABLE_NAME, id)
			if err != nil {
				logger.Log(0, "error reading database ", err.Error())
				return
			}
			logger.Log(0, "record from database")
			logger.Log(0, record)
			return
		}
		decrypted, decryptErr := decryptMsg(&node, msg.Payload())
		if decryptErr != nil {
			logger.Log(0, "error decrypting when updating node ", node.ID.String(), decryptErr.Error())
			return
		}
		var checkin models.NodeCheckin
		if err := json.Unmarshal(decrypted, &checkin); err != nil {
			logger.Log(1, "error unmarshaling payload ", err.Error())
			return
		}
		host, err := logic.GetHost(node.HostID.String())
		if err != nil {
			logger.Log(0, "error retrieving host for node ", node.ID.String(), err.Error())
			return
		}
		node.SetLastCheckIn()
		host.Version = checkin.Version
		node.Connected = checkin.Connected
		host.Interfaces = checkin.Ifaces
		for i := range host.Interfaces {
			host.Interfaces[i].AddressString = host.Interfaces[i].Address.String()
		}
		if err := logic.UpdateNode(&node, &node); err != nil {
			logger.Log(0, "error updating node", node.ID.String(), " on checkin", err.Error())
			return
		}

		logger.Log(3, "ping processed for node", node.ID.String())
		// --TODO --set client version once feature is implemented.
		//node.SetClientVersion(msg.Payload())
	}()
}

// UpdateNode  message Handler -- handles updates from client nodes
func UpdateNode(client mqtt.Client, msg mqtt.Message) {
	go func() {
		id, err := getID(msg.Topic())
		if err != nil {
			logger.Log(1, "error getting node.ID sent on ", msg.Topic(), err.Error())
			return
		}
		currentNode, err := logic.GetNodeByID(id)
		if err != nil {
			logger.Log(1, "error getting node ", id, err.Error())
			return
		}
		decrypted, decryptErr := decryptMsg(&currentNode, msg.Payload())
		if decryptErr != nil {
			logger.Log(1, "failed to decrypt message for node ", id, decryptErr.Error())
			return
		}
		var newNode models.Node
		if err := json.Unmarshal(decrypted, &newNode); err != nil {
			logger.Log(1, "error unmarshaling payload ", err.Error())
			return
		}

		ifaceDelta := logic.IfaceDelta(&currentNode, &newNode)
		if servercfg.Is_EE && ifaceDelta {
			if err = logic.EnterpriseResetAllPeersFailovers(currentNode.ID, currentNode.Network); err != nil {
				logger.Log(1, "failed to reset failover list during node update", currentNode.ID.String(), currentNode.Network)
			}
		}
		newNode.SetLastCheckIn()
		if err := logic.UpdateNode(&currentNode, &newNode); err != nil {
			logger.Log(1, "error saving node", err.Error())
			return
		}
		if ifaceDelta { // reduce number of unneeded updates, by only sending on iface changes
			if err = PublishPeerUpdate(); err != nil {
				logger.Log(0, "error updating peers when node", currentNode.ID.String(), "informed the server of an interface change", err.Error())
			}
		}

		logger.Log(1, "updated node", id, newNode.ID.String())

	}()
}

// UpdateHost  message Handler -- handles host updates from clients
func UpdateHost(client mqtt.Client, msg mqtt.Message) {
	go func(msg mqtt.Message) {
		id, err := getHostID(msg.Topic())
		if err != nil {
			logger.Log(1, "error getting host.ID sent on ", msg.Topic(), err.Error())
			return
		}
		currentHost, err := logic.GetHost(id)
		if err != nil {
			logger.Log(1, "error getting host ", id, err.Error())
			return
		}
		decrypted, decryptErr := decryptMsgWithHost(currentHost, msg.Payload())
		if decryptErr != nil {
			logger.Log(1, "failed to decrypt message for host ", id, decryptErr.Error())
			return
		}
		var hostUpdate models.HostUpdate
		if err := json.Unmarshal(decrypted, &hostUpdate); err != nil {
			logger.Log(1, "error unmarshaling payload ", err.Error())
			return
		}
<<<<<<< HEAD
		logger.Log(0, fmt.Sprintf("recieved host update: %+v\n", hostUpdate))
		var sendPeerUpdate bool
=======
		logger.Log(0, "recieved host update for host: ", id)
>>>>>>> 55731ae5
		switch hostUpdate.Action {
		case models.UpdateHost:
			sendPeerUpdate = updateHostFromClient(&hostUpdate.Host, currentHost)
			err := logic.UpsertHost(currentHost)
			if err != nil {
				logger.Log(0, "failed to update host: ", currentHost.ID.String(), err.Error())
				return
			}
		case models.DeleteHost:
			// TODO: logic to delete host on the server

		}
		if sendPeerUpdate {
			err := PublishPeerUpdate()
			if err != nil {
				logger.Log(0, "failed to pulish peer update: ", err.Error())
			}
		}
		// if servercfg.Is_EE && ifaceDelta {
		// 	if err = logic.EnterpriseResetAllPeersFailovers(currentHost.ID.String(), currentHost.Network); err != nil {
		// 		logger.Log(1, "failed to reset failover list during node update", currentHost.ID.String(), currentHost.Network)
		// 	}
		// }

	}(msg)
}

// used for updating host on server with update recieved from client
func updateHostFromClient(newHost, currHost *models.Host) (sendPeerUpdate bool) {

	if newHost.ListenPort != 0 && currHost.ListenPort != newHost.ListenPort {
		currHost.ListenPort = newHost.ListenPort
		sendPeerUpdate = true
	}
	if newHost.ProxyListenPort != 0 && currHost.ProxyListenPort != newHost.ProxyListenPort {
		currHost.ProxyListenPort = newHost.ProxyListenPort
		sendPeerUpdate = true
	}
	if currHost.ProxyEnabled != newHost.ProxyEnabled {
		currHost.ProxyEnabled = newHost.ProxyEnabled
		sendPeerUpdate = true
	}
	if currHost.EndpointIP.String() != newHost.EndpointIP.String() {
		currHost.EndpointIP = newHost.EndpointIP
		sendPeerUpdate = true
	}
	currHost.DaemonInstalled = newHost.DaemonInstalled
	currHost.Debug = newHost.Debug
	currHost.Verbosity = newHost.Verbosity
	currHost.Version = newHost.Version
	currHost.Name = newHost.Name
	return
}

// UpdateMetrics  message Handler -- handles updates from client nodes for metrics
func UpdateMetrics(client mqtt.Client, msg mqtt.Message) {
	if servercfg.Is_EE {
		go func() {
			id, err := getID(msg.Topic())
			if err != nil {
				logger.Log(1, "error getting node.ID sent on ", msg.Topic(), err.Error())
				return
			}
			currentNode, err := logic.GetNodeByID(id)
			if err != nil {
				logger.Log(1, "error getting node ", id, err.Error())
				return
			}
			decrypted, decryptErr := decryptMsg(&currentNode, msg.Payload())
			if decryptErr != nil {
				logger.Log(1, "failed to decrypt message for node ", id, decryptErr.Error())
				return
			}

			var newMetrics models.Metrics
			if err := json.Unmarshal(decrypted, &newMetrics); err != nil {
				logger.Log(1, "error unmarshaling payload ", err.Error())
				return
			}

			shouldUpdate := updateNodeMetrics(&currentNode, &newMetrics)

			if err = logic.UpdateMetrics(id, &newMetrics); err != nil {
				logger.Log(1, "faield to update node metrics", id, err.Error())
				return
			}
			if servercfg.IsMetricsExporter() {
				if err := pushMetricsToExporter(newMetrics); err != nil {
					logger.Log(2, fmt.Sprintf("failed to push node: [%s] metrics to exporter, err: %v",
						currentNode.ID, err))
				}
			}

			if newMetrics.Connectivity != nil {
				err := logic.EnterpriseFailoverFunc(&currentNode)
				if err != nil {
					logger.Log(0, "failed to failover for node", currentNode.ID.String(), "on network", currentNode.Network, "-", err.Error())
				}
			}

			if shouldUpdate {
				logger.Log(2, "updating peers after node", currentNode.ID.String(), currentNode.Network, "detected connectivity issues")
				host, err := logic.GetHost(currentNode.HostID.String())
				if err == nil {
					if err = PublishSingleHostUpdate(host); err != nil {
						logger.Log(0, "failed to publish update after failover peer change for node", currentNode.ID.String(), currentNode.Network)
					}
				}

			}

			logger.Log(1, "updated node metrics", id)
		}()
	}
}

// ClientPeerUpdate  message handler -- handles updating peers after signal from client nodes
func ClientPeerUpdate(client mqtt.Client, msg mqtt.Message) {
	go func() {
		id, err := getID(msg.Topic())
		if err != nil {
			logger.Log(1, "error getting node.ID sent on ", msg.Topic(), err.Error())
			return
		}
		currentNode, err := logic.GetNodeByID(id)
		if err != nil {
			logger.Log(1, "error getting node ", id, err.Error())
			return
		}
		decrypted, decryptErr := decryptMsg(&currentNode, msg.Payload())
		if decryptErr != nil {
			logger.Log(1, "failed to decrypt message during client peer update for node ", id, decryptErr.Error())
			return
		}
		switch decrypted[0] {
		case ncutils.ACK:
			//do we still need this
		case ncutils.DONE:
			updateNodePeers(&currentNode)
		}

		logger.Log(1, "sent peer updates after signal received from", id)
	}()
}

func updateNodePeers(currentNode *models.Node) {
	if err := PublishPeerUpdate(); err != nil {
		logger.Log(1, "error publishing peer update ", err.Error())
		return
	}
}

func updateNodeMetrics(currentNode *models.Node, newMetrics *models.Metrics) bool {
	if newMetrics.FailoverPeers == nil {
		newMetrics.FailoverPeers = make(map[string]string)
	}
	oldMetrics, err := logic.GetMetrics(currentNode.ID.String())
	if err != nil {
		logger.Log(1, "error finding old metrics for node", currentNode.ID.String())
		return false
	}
	if oldMetrics.FailoverPeers == nil {
		oldMetrics.FailoverPeers = make(map[string]string)
	}

	var attachedClients []models.ExtClient
	if currentNode.IsIngressGateway {
		clients, err := logic.GetExtClientsByID(currentNode.ID.String(), currentNode.Network)
		if err == nil {
			attachedClients = clients
		}
	}
	if len(attachedClients) > 0 {
		// associate ext clients with IDs
		for i := range attachedClients {
			extMetric := newMetrics.Connectivity[attachedClients[i].PublicKey]
			if len(extMetric.NodeName) == 0 &&
				len(newMetrics.Connectivity[attachedClients[i].ClientID].NodeName) > 0 { // cover server clients
				extMetric = newMetrics.Connectivity[attachedClients[i].ClientID]
				if extMetric.TotalReceived > 0 && extMetric.TotalSent > 0 {
					extMetric.Connected = true
				}
			}
			extMetric.NodeName = attachedClients[i].ClientID
			delete(newMetrics.Connectivity, attachedClients[i].PublicKey)
			newMetrics.Connectivity[attachedClients[i].ClientID] = extMetric
		}
	}

	// run through metrics for each peer
	for k := range newMetrics.Connectivity {
		currMetric := newMetrics.Connectivity[k]
		oldMetric := oldMetrics.Connectivity[k]
		currMetric.TotalTime += oldMetric.TotalTime
		currMetric.Uptime += oldMetric.Uptime // get the total uptime for this connection
		if currMetric.Uptime == 0 || currMetric.TotalTime == 0 {
			currMetric.PercentUp = 0
		} else {
			currMetric.PercentUp = 100.0 * (float64(currMetric.Uptime) / float64(currMetric.TotalTime))
		}
		totalUpMinutes := currMetric.Uptime * ncutils.CheckInInterval
		currMetric.ActualUptime = time.Duration(totalUpMinutes) * time.Minute
		delete(oldMetrics.Connectivity, k) // remove from old data
		newMetrics.Connectivity[k] = currMetric

	}

	// add nodes that need failover
	nodes, err := logic.GetNetworkNodes(currentNode.Network)
	if err != nil {
		logger.Log(0, "failed to retrieve nodes while updating metrics")
		return false
	}
	for _, node := range nodes {
		if !newMetrics.Connectivity[node.ID.String()].Connected &&
			len(newMetrics.Connectivity[node.ID.String()].NodeName) > 0 &&
			node.Connected == true &&
			len(node.FailoverNode) > 0 &&
			!node.Failover {
			newMetrics.FailoverPeers[node.ID.String()] = node.FailoverNode.String()
		}
	}
	shouldUpdate := len(oldMetrics.FailoverPeers) == 0 && len(newMetrics.FailoverPeers) > 0
	for k, v := range oldMetrics.FailoverPeers {
		if len(newMetrics.FailoverPeers[k]) > 0 && len(v) == 0 {
			shouldUpdate = true
		}

		if len(v) > 0 && len(newMetrics.FailoverPeers[k]) == 0 {
			newMetrics.FailoverPeers[k] = v
		}
	}

	for k := range oldMetrics.Connectivity { // cleanup any left over data, self healing
		delete(newMetrics.Connectivity, k)
	}
	return shouldUpdate
}<|MERGE_RESOLUTION|>--- conflicted
+++ resolved
@@ -141,12 +141,8 @@
 			logger.Log(1, "error unmarshaling payload ", err.Error())
 			return
 		}
-<<<<<<< HEAD
-		logger.Log(0, fmt.Sprintf("recieved host update: %+v\n", hostUpdate))
+		logger.Log(0, "recieved host update for host: ", id)
 		var sendPeerUpdate bool
-=======
-		logger.Log(0, "recieved host update for host: ", id)
->>>>>>> 55731ae5
 		switch hostUpdate.Action {
 		case models.UpdateHost:
 			sendPeerUpdate = updateHostFromClient(&hostUpdate.Host, currentHost)
